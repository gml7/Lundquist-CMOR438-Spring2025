{
 "cells": [
  {
   "cell_type": "code",
   "execution_count": 15,
   "metadata": {},
   "outputs": [],
   "source": [
    "import seaborn as sns\n",
    "sns.set_theme()\n",
    "\n",
    "# Load the iris dataset from seaborn\n",
    "iris = sns.load_dataset(\"iris\")\n",
    "\n",
    "# Filter the dataset to only include 'versicolor' and 'setosa' species\n",
    "filtered_iris = iris[iris['species'].isin(['versicolor', 'setosa'])]\n",
    "\n",
    "# Select only 'sepal_length' and 'sepal_width' variables\n",
    "filtered_iris = filtered_iris[['sepal_length', 'sepal_width', 'species']]\n",
    "\n",
    "# Label 'setosa' as 1 and 'versicolor' as -1\n",
    "filtered_iris['species'] = filtered_iris['species'].map({'setosa': 1, 'versicolor': -1})\n",
    "\n",
    "sepal_size_inputs = filtered_iris[['sepal_length', 'sepal_width']].to_numpy()\n",
    "target_species_output = filtered_iris['species'].to_numpy()"
   ]
  },
  {
   "cell_type": "code",
   "execution_count": null,
   "metadata": {},
   "outputs": [],
   "source": [
    "import numpy as np\n",
    "import warnings\n",
    "#234567891123456789212345678931234567894123456789512345678961234567897123456789\n",
    "#                                python docstring limit: 72 characters |      \n",
    "#                                            python code limit: 79 characters |\n",
    "# test change\n",
    "class SingleNeuron(object):\n",
    "    \"\"\"\n",
    "    A class used to represent a single neuron (in the machine learning sense).\n",
    "\n",
    "    ...\n",
    "\n",
    "    Attributes\n",
    "    ----------\n",
    "\n",
    "\n",
    "    Methods \n",
    "    -------\n",
    "\n",
    "    \"\"\"\n",
    "    type_perceptron = \"perceptron\"\n",
    "    type_linear_regression_1D = \"linear regression 1D\"\n",
    "\n",
    "    @classmethod\n",
    "    def sign(cls, input_value):\n",
    "        \"\"\" \n",
    "\n",
    "        \"\"\"\n",
    "        if input_value >= 0:\n",
    "            return 1\n",
    "        else: \n",
    "            return -1\n",
    "        \n",
    "    @classmethod\n",
    "    def linear_1D(cls, input_value):\n",
    "        \"\"\" \n",
    "\n",
    "        \"\"\"\n",
    "        return input_value\n",
    "\n",
    "    @classmethod\n",
    "    def perceptron_loss_function(cls, \n",
    "                                 predicted_outputs, \n",
    "                                 target_outputs):\n",
    "        \"\"\" \n",
    "        \n",
    "        \"\"\"\n",
    "        return (1/4) * np.sum((predicted_outputs - target_outputs)**2)\n",
    "    \n",
    "    @classmethod\n",
    "    def perceptron_stochastic_gradient(cls, \n",
    "                                       predicted_output, \n",
    "                                       target_output):\n",
    "        \"\"\" \n",
    "        \n",
    "        \"\"\"\n",
    "        return (1/2) * (predicted_output - target_output)\n",
    "\n",
    "    @classmethod\n",
    "    def linear_regression_loss_function(cls, \n",
    "                                        predicted_outputs, \n",
    "                                        target_outputs):\n",
    "        \"\"\" \n",
    "        \n",
    "        \"\"\"\n",
    "        return (1/(2*target_outputs.size)) \\\n",
    "                * np.sum((predicted_outputs - target_outputs)**2)\n",
    "        \n",
    "    @classmethod\n",
    "    def linear_regression_1D_stochastic_gradient(cls, \n",
    "                                                 predicted_output, \n",
    "                                                 target_output, \n",
    "                                                 training_data_length):\n",
    "        \"\"\" \n",
    "        \n",
    "        \"\"\"\n",
    "        return (1/training_data_length) * (predicted_output - target_output)\n",
    "\n",
    "    @classmethod\n",
    "    def preactivation(cls, input, weights, bias):\n",
    "        \"\"\" \n",
    "        \n",
    "        \"\"\"\n",
    "        if not (np.shape(input) == np.shape(weights)):\n",
    "            raise ValueError(\"Input vector must have the same shape as weights\"\n",
    "                + \"vector.\" + f\"{np.shape(input) = },  {np.shape(weights) = }\")\n",
    "        \n",
    "        return np.dot(input, weights) + bias\n",
    "    \n",
    "    def __init__(self, \n",
    "                 data_dimension, \n",
    "                 model_type, \n",
    "                 weights=None, \n",
    "                 bias=None, \n",
    "                 activation_function=None):\n",
    "        \"\"\"\n",
    "        \n",
    "        \"\"\"\n",
    "        self.data_dimension = data_dimension \n",
    "        # A single number for each feature vector has dimension 1, \n",
    "        # a 2D vector has dimension 2, etc.\n",
    "\n",
    "        self.model_type = model_type\n",
    "\n",
    "        if activation_function is None:\n",
    "            if self.model_type == SingleNeuron.type_perceptron:\n",
    "                self.activation_function = SingleNeuron.sign\n",
    "            elif self.model_type == SingleNeuron.type_linear_regression_1D:\n",
    "                self.activation_function = SingleNeuron.linear_1D\n",
    "        else:\n",
    "            self.activation_function = activation_function\n",
    "        \n",
    "        if weights is None:\n",
    "            self.weights = np.random.randn(data_dimension)\n",
    "            if data_dimension == 1:\n",
    "                # Unwrap weights to a scalar if there's only one weight\n",
    "                # This avoids additional checks in preactivation\n",
    "                self.weights = self.weights[0]\n",
    "        else:\n",
    "            self.weights = weights\n",
    "        self.previous_weights = self.weights\n",
    "\n",
    "        if bias is None:\n",
    "            self.bias = np.random.randn()\n",
    "        else:\n",
    "            self.bias = bias\n",
    "        self.previous_bias = self.bias\n",
    "\n",
    "    def predict_outputs(self, \n",
    "                        inputs, \n",
    "                        weights=None, \n",
    "                        bias=None, \n",
    "                        use_current_weights_and_bias=True):\n",
    "        \"\"\" \n",
    "        \n",
    "        \"\"\"\n",
    "        if use_current_weights_and_bias:\n",
    "            weights = self.weights\n",
    "            bias = self.bias\n",
    "\n",
    "        if np.isscalar(inputs):\n",
    "            if self.data_dimension != 1:\n",
    "                raise ValueError(\"Mismatch between expected feature vector \"\n",
    "                    + f\"dimension ({self.data_dimension = }) and input \" \n",
    "                    + f\"shape ({np.shape(inputs) = }).\")\n",
    "            else:\n",
    "                return self.activation_function(\n",
    "                    SingleNeuron.preactivation(inputs, weights, bias))\n",
    "\n",
    "        elif inputs.shape == (self.data_dimension,):\n",
    "            return self.activation_function(\n",
    "                SingleNeuron.preactivation(inputs, weights, bias))\n",
    "        \n",
    "        elif inputs.shape[-1] == self.data_dimension:\n",
    "            return [self.activation_function(\n",
    "                        SingleNeuron.preactivation(input, weights, bias)) \n",
    "                    for input in inputs]\n",
    "\n",
    "        else: \n",
    "            raise ValueError(\"Mismatch between expected feature vector \"\n",
    "                + f\"dimension ({self.data_dimension = }) and input \" \n",
    "                + f\"shape ({np.shape(inputs) = }).\")\n",
    "    \n",
    "    def current_weights(self):\n",
    "        \"\"\" \n",
    "        \n",
    "        \"\"\"\n",
    "        return self.weights.copy()\n",
    "    \n",
    "    def current_bias(self):\n",
    "        \"\"\" \n",
    "        \n",
    "        \"\"\"\n",
    "        return self.bias\n",
    "\n",
    "    def current_weights_and_bias(self):\n",
    "        \"\"\" \n",
    "        \n",
    "        \"\"\"\n",
    "        return (self.weights.copy(), self.bias)\n",
    "    \n",
    "    def perceptron_stochastic_gradient_update(self, \n",
    "                                              input, \n",
    "                                              target_output):\n",
    "        \"\"\" \n",
    "        learning_rate does nothing and is just for making it more uniform to pass around update functions\n",
    "        \"\"\"\n",
    "        gradient = SingleNeuron.perceptron_stochastic_gradient(\n",
    "                        self.predict_outputs(input), target_output)\n",
    "        self.weights -= gradient * input\n",
    "        self.bias -= gradient\n",
    "        return gradient\n",
    "\n",
    "    def linear_regression_1D_stochastic_gradient_update(self, \n",
    "                                                        input, \n",
    "                                                        target_output, \n",
    "                                                        learning_rate):\n",
    "        gradient = SingleNeuron.linear_regression_1D_stochastic_gradient(\n",
    "                                    self.predict_outputs(input), target_output)\n",
    "        self.weights -= learning_rate * gradient * input\n",
    "        self.bias -= learning_rate * gradient\n",
    "        return gradient\n",
    "        \n",
    "    def train(self, \n",
    "              inputs, \n",
    "              target_outputs, \n",
    "              learning_rate=0.5, \n",
    "              num_epochs=50):\n",
    "        \"\"\" \n",
    "        \n",
    "        \"\"\"\n",
    "        self.previous_weights = np.copy(self.weights)\n",
    "        self.previous_bias = np.copy(self.bias)\n",
    "        weight_bias_update = None\n",
    "        loss_function = None\n",
    "        if self.model_type is SingleNeuron.type_perceptron:\n",
    "            weight_bias_update = self.perceptron_stochastic_gradient_update\n",
    "            loss_function = SingleNeuron.perceptron_loss_function\n",
    "        elif self.model_type is SingleNeuron.type_linear_regression_1D:\n",
    "            weight_bias_update = lambda input, target : \\\n",
    "                self.linear_regression_1D_stochastic_gradient_update(\n",
    "                        input, target, learning_rate)\n",
    "            loss_function = lambda input, target : \\\n",
    "                SingleNeuron.linear_regression_loss_function(\n",
    "                        input, target, len(target_outputs))\n",
    "\n",
    "        loss_at_epoch = np.empty(1 + num_epochs)\n",
    "        loss_at_epoch[0] = loss_function(self.predict_outputs(inputs),\n",
    "                                         target_outputs)\n",
    "\n",
    "        for epoch_index in range(num_epochs):\n",
    "            for input, target_output in zip(inputs, target_outputs):\n",
    "                weight_bias_update(input, target_output)\n",
    "            loss_at_epoch[epoch_index+1] = loss_function(\n",
    "                                self.predict_outputs(inputs), target_outputs)\n",
    "\n",
    "        return loss_at_epoch\n",
    "\n",
    "    def reset_model(self):\n",
    "        \"\"\" \n",
    "        \n",
    "        \"\"\"\n",
    "        self.weights = np.random.randn(self.weights.size)\n",
    "        self.bias = np.random.randn()\n",
    "\n",
    "    def forget_previous_training(self):\n",
    "        \"\"\" \n",
    "        \n",
    "        \"\"\"\n",
    "        self.weights = np.copy(self.previous_weights)\n",
    "        self.bias = np.copy(self.previous_bias)\n",
    "\n",
    "# todo\n",
    "    def __repr__(self):\n",
    "        \"\"\" \n",
    "        \n",
    "        \"\"\"\n",
    "        return self\n",
    "    \n",
    "# might not be necessary\n",
    "    # def __call__(self):\n",
    "    #     return self"
   ]
  },
  {
   "cell_type": "code",
   "execution_count": 28,
   "metadata": {},
   "outputs": [],
   "source": [
    "import matplotlib.pyplot as plt"
   ]
  },
  {
   "cell_type": "code",
<<<<<<< HEAD
=======
   "execution_count": 18,
   "metadata": {},
   "outputs": [],
   "source": [
    "sepal_length_inputs = filtered_iris['sepal_length'][filtered_iris['species'] == 1].to_numpy()\n",
    "target_sepal_width_outputs = filtered_iris['sepal_width'][filtered_iris['species'] == 1].to_numpy()"
   ]
  },
  {
   "cell_type": "code",
   "execution_count": 68,
   "metadata": {},
   "outputs": [
    {
     "name": "stdout",
     "output_type": "stream",
     "text": [
      "linreg_test.current_weights_and_bias() = (np.float64(2.0247915788161537), 0.44336512772130826)\n"
     ]
    }
   ],
   "source": [
    "linreg_test = SingleNeuron(1, model_type=SingleNeuron.type_linear_regression_1D)\n",
    "print(f\"{linreg_test.current_weights_and_bias() = }\")"
   ]
  },
  {
   "cell_type": "code",
   "execution_count": 23,
   "metadata": {},
   "outputs": [],
   "source": [
    "linreg_test.reset_model()"
   ]
  },
  {
   "cell_type": "code",
   "execution_count": 1,
   "metadata": {},
   "outputs": [
    {
     "ename": "NameError",
     "evalue": "name 'SingleNeuron' is not defined",
     "output_type": "error",
     "traceback": [
      "\u001b[1;31m---------------------------------------------------------------------------\u001b[0m",
      "\u001b[1;31mNameError\u001b[0m                                 Traceback (most recent call last)",
      "Cell \u001b[1;32mIn[1], line 1\u001b[0m\n\u001b[1;32m----> 1\u001b[0m grad0 \u001b[38;5;241m=\u001b[39m SingleNeuron\u001b[38;5;241m.\u001b[39mlinear_regression_1D_stochastic_gradient(linreg_test\u001b[38;5;241m.\u001b[39mpredict_outputs(sepal_length_inputs[\u001b[38;5;241m0\u001b[39m]), target_sepal_width_outputs[\u001b[38;5;241m0\u001b[39m])\n\u001b[0;32m      2\u001b[0m \u001b[38;5;28mprint\u001b[39m(\u001b[38;5;124mf\u001b[39m\u001b[38;5;124m\"\u001b[39m\u001b[38;5;132;01m{\u001b[39;00mgrad0\u001b[38;5;250m \u001b[39m\u001b[38;5;132;01m= }\u001b[39;00m\u001b[38;5;124m\"\u001b[39m)\n",
      "\u001b[1;31mNameError\u001b[0m: name 'SingleNeuron' is not defined"
     ]
    }
   ],
   "source": [
    "grad0 = SingleNeuron.linear_regression_1D_stochastic_gradient(linreg_test.predict_outputs(sepal_length_inputs[0]), target_sepal_width_outputs[0])\n",
    "print(f\"{grad0 = }\")"
   ]
  },
  {
   "cell_type": "code",
   "execution_count": 71,
   "metadata": {},
   "outputs": [
    {
     "name": "stdout",
     "output_type": "stream",
     "text": [
      "loss0 = np.float64(26.425011865866882)\n"
     ]
    }
   ],
   "source": [
    "loss0 = SingleNeuron.linear_regression_loss_function(linreg_test.predict_outputs(sepal_length_inputs[0]), target_sepal_width_outputs[0])\n",
    "print(f\"{loss0 = }\")"
   ]
  },
  {
   "cell_type": "code",
   "execution_count": 69,
   "metadata": {},
   "outputs": [
    {
     "data": {
      "text/plain": [
       "np.float64(10.769802179683692)"
      ]
     },
     "execution_count": 69,
     "metadata": {},
     "output_type": "execute_result"
    }
   ],
   "source": [
    "linreg_test.predict_outputs(sepal_length_inputs[0])"
   ]
  },
  {
   "cell_type": "code",
   "execution_count": 66,
   "metadata": {},
   "outputs": [
    {
     "name": "stdout",
     "output_type": "stream",
     "text": [
      "np.isscalar(sepal_length_inputs[0]) = True\n",
      "linreg_test.data_dimension = 1\n"
     ]
    }
   ],
   "source": [
    "\n",
    "print(f\"{np.isscalar(sepal_length_inputs[0]) = }\")\n",
    "print(f\"{linreg_test.data_dimension = }\")"
   ]
  },
  {
   "cell_type": "code",
   "execution_count": 62,
   "metadata": {},
   "outputs": [
    {
     "name": "stdout",
     "output_type": "stream",
     "text": [
      "np.shape(sepal_length_inputs[0]) = ()\n",
      "np.shape(5) = ()\n",
      "np.shape(linreg_test.weights) = ()\n",
      "True\n"
     ]
    }
   ],
   "source": [
    "print(f\"{np.shape(sepal_length_inputs[0]) = }\")\n",
    "print(f\"{np.shape(5) = }\")\n",
    "print(f\"{np.shape(linreg_test.weights) = }\")\n",
    "print(f\"{np.isscalar(linreg_test.weights)}\")"
   ]
  },
  {
   "cell_type": "code",
   "execution_count": null,
   "metadata": {},
   "outputs": [
    {
     "ename": "ValueError",
     "evalue": "Prediction: mismatch between expected feature vector \ndimension (self.data_dimension = 1) and input shape (np.shape(inputs) = ()).",
     "output_type": "error",
     "traceback": [
      "\u001b[1;31m---------------------------------------------------------------------------\u001b[0m",
      "\u001b[1;31mValueError\u001b[0m                                Traceback (most recent call last)",
      "Cell \u001b[1;32mIn[63], line 1\u001b[0m\n\u001b[1;32m----> 1\u001b[0m linreg_test\u001b[38;5;241m.\u001b[39mpredict_outputs(sepal_length_inputs[\u001b[38;5;241m0\u001b[39m])\n\u001b[0;32m      2\u001b[0m \u001b[38;5;28mprint\u001b[39m(\u001b[38;5;124mf\u001b[39m\u001b[38;5;124m\"\u001b[39m\u001b[38;5;132;01m{\u001b[39;00mnp\u001b[38;5;241m.\u001b[39mshape(sepal_length_inputs[\u001b[38;5;241m0\u001b[39m])\u001b[38;5;250m \u001b[39m\u001b[38;5;132;01m= }\u001b[39;00m\u001b[38;5;124m\"\u001b[39m)\n\u001b[0;32m      3\u001b[0m \u001b[38;5;28mprint\u001b[39m(\u001b[38;5;124mf\u001b[39m\u001b[38;5;124m\"\u001b[39m\u001b[38;5;132;01m{\u001b[39;00mnp\u001b[38;5;241m.\u001b[39mshape([sepal_length_inputs[\u001b[38;5;241m0\u001b[39m]])\u001b[38;5;250m \u001b[39m\u001b[38;5;132;01m= }\u001b[39;00m\u001b[38;5;124m\"\u001b[39m)\n",
      "Cell \u001b[1;32mIn[60], line 123\u001b[0m, in \u001b[0;36mSingleNeuron.predict_outputs\u001b[1;34m(self, inputs, weights, bias, use_current_weights_and_bias)\u001b[0m\n\u001b[0;32m    119\u001b[0m     bias \u001b[38;5;241m=\u001b[39m \u001b[38;5;28mself\u001b[39m\u001b[38;5;241m.\u001b[39mbias\n\u001b[0;32m    121\u001b[0m \u001b[38;5;28;01mif\u001b[39;00m (np\u001b[38;5;241m.\u001b[39misscalar(inputs) \u001b[38;5;129;01mand\u001b[39;00m \u001b[38;5;28mself\u001b[39m\u001b[38;5;241m.\u001b[39mdata_dimension \u001b[38;5;241m==\u001b[39m \u001b[38;5;241m1\u001b[39m) \\\n\u001b[0;32m    122\u001b[0m         \u001b[38;5;129;01mor\u001b[39;00m ((\u001b[38;5;129;01mnot\u001b[39;00m np\u001b[38;5;241m.\u001b[39misscalar(inputs)) \u001b[38;5;129;01mand\u001b[39;00m inputs\u001b[38;5;241m.\u001b[39mshape[\u001b[38;5;241m-\u001b[39m\u001b[38;5;241m1\u001b[39m] \u001b[38;5;241m==\u001b[39m \u001b[38;5;28mself\u001b[39m\u001b[38;5;241m.\u001b[39mdata_dimension):\n\u001b[1;32m--> 123\u001b[0m             \u001b[38;5;28;01mraise\u001b[39;00m \u001b[38;5;167;01mValueError\u001b[39;00m(\u001b[38;5;124m\"\u001b[39m\u001b[38;5;124mPrediction: mismatch between expected feature vector \u001b[39m\u001b[38;5;124m\"\u001b[39m \\\n\u001b[0;32m    124\u001b[0m                 \u001b[38;5;241m+\u001b[39m \u001b[38;5;124mf\u001b[39m\u001b[38;5;124m\"\u001b[39m\u001b[38;5;130;01m\\n\u001b[39;00m\u001b[38;5;124mdimension (\u001b[39m\u001b[38;5;132;01m{\u001b[39;00m\u001b[38;5;28mself\u001b[39m\u001b[38;5;241m.\u001b[39mdata_dimension\u001b[38;5;250m \u001b[39m\u001b[38;5;132;01m= }\u001b[39;00m\u001b[38;5;124m) and input \u001b[39m\u001b[38;5;124m\"\u001b[39m \\\n\u001b[0;32m    125\u001b[0m                 \u001b[38;5;241m+\u001b[39m \u001b[38;5;124mf\u001b[39m\u001b[38;5;124m\"\u001b[39m\u001b[38;5;124mshape (\u001b[39m\u001b[38;5;132;01m{\u001b[39;00mnp\u001b[38;5;241m.\u001b[39mshape(inputs)\u001b[38;5;250m \u001b[39m\u001b[38;5;132;01m= }\u001b[39;00m\u001b[38;5;124m).\u001b[39m\u001b[38;5;124m\"\u001b[39m)\n\u001b[0;32m    127\u001b[0m \u001b[38;5;28;01mif\u001b[39;00m (np\u001b[38;5;241m.\u001b[39misscalar(inputs) \u001b[38;5;129;01mor\u001b[39;00m inputs\u001b[38;5;241m.\u001b[39mndim \u001b[38;5;241m==\u001b[39m \u001b[38;5;241m1\u001b[39m):\n\u001b[0;32m    128\u001b[0m     \u001b[38;5;66;03m# This means that `inputs` is actually a single input\u001b[39;00m\n\u001b[0;32m    129\u001b[0m     \u001b[38;5;28;01mreturn\u001b[39;00m \u001b[38;5;28mself\u001b[39m\u001b[38;5;241m.\u001b[39mactivation_function(SingleNeuron\u001b[38;5;241m.\u001b[39mpreactivation(inputs, weights, bias))\n",
      "\u001b[1;31mValueError\u001b[0m: Prediction: mismatch between expected feature vector \ndimension (self.data_dimension = 1) and input shape (np.shape(inputs) = ())."
     ]
    }
   ],
   "source": [
    "print(f\"{np.shape(sepal_length_inputs[0]) = }\")\n",
    "print(f\"{np.shape([sepal_length_inputs[0]]) = }\")\n",
    "print(f\"{np.shape(linreg_test.weights) = }\")\n",
    "print(f\"{np.shape([linreg_test.weights]) = }\")\n",
    "print(f\"{np.shape(sepal_size_inputs[0]) = }\")\n",
    "print(f\"{np.shape([sepal_size_inputs[0]]) = }\")\n",
    "print(f\"{np.shape(model.weights) = }\")\n",
    "print(f\"{np.shape([model.weights]) = }\")\n",
    "print(f\"{np.shape(np.random.randn(2)) = }\")\n",
    "print(f\"{np.shape(np.asarray(sepal_length_inputs[0])) = }\")"
   ]
  },
  {
   "cell_type": "code",
>>>>>>> 551e8068
   "execution_count": 24,
   "metadata": {},
   "outputs": [
    {
     "data": {
      "text/plain": [
       "(array([-0.18816687,  0.36732033]), 0.8189114646964553)"
      ]
     },
     "execution_count": 24,
     "metadata": {},
     "output_type": "execute_result"
    }
   ],
   "source": [
    "model = SingleNeuron(sepal_size_inputs.shape[1], model_type=\"perceptron\")\n",
    "model.current_weights_and_bias()"
   ]
  },
  {
   "cell_type": "code",
   "execution_count": 25,
   "metadata": {},
   "outputs": [
    {
     "data": {
      "text/plain": [
       "0.0"
      ]
     },
     "execution_count": 25,
     "metadata": {},
     "output_type": "execute_result"
    }
   ],
   "source": [
    "model.perceptron_stochastic_gradient_update(sepal_size_inputs[4], target_species_output[4])"
   ]
  },
  {
   "cell_type": "code",
   "execution_count": 26,
   "metadata": {},
   "outputs": [
    {
     "data": {
      "text/plain": [
       "array([50., 50., 50., ...,  0.,  0.,  0.])"
      ]
     },
     "execution_count": 26,
     "metadata": {},
     "output_type": "execute_result"
    }
   ],
   "source": [
    "model.train(sepal_size_inputs, target_species_output, num_epochs=1000)"
   ]
  },
  {
   "cell_type": "code",
   "execution_count": 31,
   "metadata": {},
   "outputs": [
    {
     "data": {
      "text/plain": [
       "0.0"
      ]
     },
     "execution_count": 31,
     "metadata": {},
     "output_type": "execute_result"
    }
   ],
   "source": [
    "model.perceptron_stochastic_gradient_update(sepal_size_inputs[-1], target_species_output[-1])"
   ]
  },
  {
   "cell_type": "code",
   "execution_count": 32,
   "metadata": {},
   "outputs": [
    {
     "name": "stdout",
     "output_type": "stream",
     "text": [
      "model.predict_outputs(sepal_size_inputs[0]) = 1, but  target_species_output[0] = 1\n",
      "gradient = 0.0\n"
     ]
    }
   ],
   "source": [
    "print(f\"{model.predict_outputs(sepal_size_inputs[0]) = }, but  {target_species_output[0] = }\")\n",
    "gradient = SingleNeuron.perceptron_stochastic_gradient(model.predict_outputs(sepal_size_inputs[0]), target_species_output[0])\n",
    "print(f\"{gradient = }\")"
   ]
  },
  {
   "cell_type": "code",
   "execution_count": 33,
   "metadata": {},
   "outputs": [
    {
     "data": {
      "text/plain": [
       "(array([ 1.33632419, -1.50799488]), 1.7886387180216228)"
      ]
     },
     "execution_count": 33,
     "metadata": {},
     "output_type": "execute_result"
    }
   ],
   "source": [
    "model.reset_model()\n",
    "model.current_weights_and_bias()"
   ]
  },
  {
   "cell_type": "code",
   "execution_count": 29,
   "metadata": {},
   "outputs": [
    {
     "name": "stdout",
     "output_type": "stream",
     "text": [
      "SingleNeuron.perceptron_loss_function(predicted_outputs, target_species_output) = 0.0\n"
     ]
    },
    {
     "data": {
      "text/plain": [
       "[<matplotlib.lines.Line2D at 0x29dda29c4d0>]"
      ]
     },
     "execution_count": 29,
     "metadata": {},
     "output_type": "execute_result"
    },
    {
     "data": {
      "image/png": "iVBORw0KGgoAAAANSUhEUgAAAqIAAAH/CAYAAACM+b9HAAAAOXRFWHRTb2Z0d2FyZQBNYXRwbG90bGliIHZlcnNpb24zLjguNCwgaHR0cHM6Ly9tYXRwbG90bGliLm9yZy8fJSN1AAAACXBIWXMAAA9hAAAPYQGoP6dpAABzw0lEQVR4nO39eXxU9d3//z/OzGSyEgj7BGRpWEKxIGCQJaK4gCC1tZvVS4qAbS8uaxf1Q6+2eCGaXr3058de/Vjr9a0FVCz18rpcihEFtVYFDAIViwXCviaEJSEh62TmnN8fESQkYBJm5pwz87zfbt7aHN5MXue85sy8eJ9zXm/DsiwLEREREZEY89gdgIiIiIgkJhWiIiIiImILFaIiIiIiYgsVoiIiIiJiCxWiIiIiImILFaIiIiIiYgsVoiIiIiJiCxWiIiIiImILFaIiIiIiYosOF6J79+5l1KhRvPTSS+cd8/LLLzN06NAW/+3fv7+jv1ZERERE4oSvI3+psbGR++67j9ra2guOKy4uZuzYsTz22GPNtnft2rUjv1ZERERE4kiHCtHHH3+c9PT0zx23Y8cOcnNz6dGjR0d+Tassy8I0rYi9XrzweAwdF4dTjpxN+XE+5cjZlB9ni2V+PB4DwzDaNLbdheiGDRv47//+b1555RWuvvrqC44tLi5m6tSp7f0VF2SaFuXlNRF9Tbfz+TxkZaVTVVVLKGTaHY60QjlyNuXH+ZQjZ1N+nC3W+enaNR2vNwqFaFVVFfPnz2fBggUEAoELji0vL+f48eNs2LCBZcuWcfLkSUaOHMl9993HwIED2/NrWwbt0zNWZ/N6Pc3+V5xHOXI25cf5lCNnU36czcn5aVch+sADD3DZZZfx5S9/+XPH7tixAwCv18vDDz9MbW0tv/vd77jtttt49dVX6d69e4cC9ngMsrI+/7aARJSZmWp3CPI5lCNnU36cTzlyNuXH2ZyYnzYXoq+88gobN27k1VdfbdP4cePG8eGHH9K5c+cz25544gkmT57MSy+9xPe+9732R0vTpfmqqgs/JJVovF4PmZmpVFXVEQ7rkogTKUfOpvw4n3LkbMqPs8U6P5mZqW2efW1zIfriiy9y4sSJFveFLly4kMWLF/Paa6+1+DtnF6EAaWlp9O3bl7Kysrb+2lbp/pPWhcOmjo3DKUfOpvw4n3LkbMqPszkxP20uRB999FHq6+ubbZsyZQo//OEPmT59eovxy5cv5ze/+Q3vvvsuKSkpAFRXV7Nv3z6+8Y1vXGTYIiIiIuJ2bb5rtVevXvTv37/ZfwDdunWjT58+hMNhjh07dqZYnTx5MpZlMX/+fHbu3MmWLVu4++676dq1KzfffHN09kZEREREXCNij0+VlpaSn5/PypUrAQgEAjzzzDPU1NRw6623cscdd9CpUyeeffbZMzOkIiIiIpK4OtTQ/rTi4uIz/79v377NfgYYNmwYixcvvphfISIiIiJxynkNpUREREQkIagQFRERERFbqBAVEREREVuoEBURERERW6gQFRERERFbqBAVEREREVtcVPsmERGJkTAkFXnxlBmYvSwax4XBa3dQIiIXR4WoiIjD+Qt9ZCxIxlvy2UWscLZJdUEDwRkhGyMTEbk4ujQvIuJg/kIfmXNT8JQYzbZ7Sg0y56bgL9R8goi4lwpRERGnCkPGgmSwwKB5IWpYTT9nLEiGsB3BiYhcPBWiIiIOlVTkxVviaVGEnmZYBt4SD0lFullURNxJhaiIiEN5ylovQDs6TkTEaVSIiog4lNnLiug4ERGnUSEqIuJQjePChLNNLKP1QtMyLMLZZlMrJxERF1IhKiLiVF6oLmgAaFGMnv65uqBB/URFxLVUiIqIOFhwRoiqxfWYgeaFqBmwqFpcrz6iIuJqakAnIuJwwRkhyqeFtLKSiMQdFaIiIm7ghcaJuhdUROKLLs2LiIiIiC1UiIqIiIiILVSIioiIiIgtVIiKiIiIiC1UiIqIiIiILVSIioiIiIgtVIiKiIiIiC1UiIqIiIiILVSIioiIiIgtVIiKiIiIiC1UiIqIiIiILVSIioiIiIgtVIiKiIiIiC1UiIqIiIiILVSIioiIiIgtVIiKiIiIxLFgY5ijFbV2h9Eqn90BiIiIiEh0/H33CZ59Yzsnqxv45ffG0Ssrze6QmlEhKiIiIhJnauobef6tnaz95AgAfXqk0yUj2eaoWlIhKiIiIhJHPtp5jGdXFVNZHcQAplzRjzu/+iXqahoIhUy7w2tGhaiIiIhIHDhVG2T5WztZv7UMgEC3NGZPH0Zu/yxS/D7qahpsjrAlFaIiIiIiLrdh+1GeW13MqdpGDAOmXdGfr+QPIMnntTu0C1IhKiIiIuJSlTVBnltdzKbiY0DTvaBzpg9jYCDT5sjaRoWoiIiIiMtYlkXR1jKWv7mDmvoQXo/BjeP7c+P4AST53NOdU4WoiCS2MPiKPFANvgwPoTwTnH0lS0QSXMWpBpatKmbzruMA9OuVwZzpw+jXq5PNkbWfClERSVj+Qh8ZC5LxljTNHnQilbRsk+qCBoIzQjZHJyLSnGVZrNlSyvNv76KuoWkW9Kb8gUy7oh8+r3tmQc+mQlREEpK/0Efm3BSwmm/3lBpkzk2hanG9ilERcYwTlfU888Z2PtlbDsDAQCfmTB9Gnx4ZNkd2cVSIikjiCUPGgmSwwMBo9keGZWAZFhkLkimfFtJlehGxlWlZvLe5hBfe2UV9MIzP6+HmSQOZkncJXo87Z0HPpkJURBJOUpH3zOX41hiWgbfEIKnIS+PEcAwjExH5zNGTdTy9chvbD5wEYFCfzsyenkugW7q9gUWQClERSTieMuPzB7VjnIhIJJmWxdubDvHiu7sJNpr4fR6+flUO147pi8cTX59LKkRFJOGYvazPH9SOcSIikXKkvJalK7ex81AlALn9unDHtFx6ZqXZHFl0qBAVkYTTOC5MONvEU2pgWC1nFyzDwgxYNI7TZXkRiQ3TtFi94SAvv7+HxpBJst/LtyYP4qrLsvEY8TULejYVoiKSeLxQXdBA5twULMNqVoxaRtMsaHVBgx5UEpGYOHy8hiWvbWNvaRUAwwdkMWtaLt07p9ocWfSpEBWRhBScEaJqcf2nfUQ/K0TNgKU+oiISE6GwyRvrD7Bi7V5CYYvUZB/fvmYQ+SMCGHE8C3o2FaIikrCCM0KUTwuRssFHp+pUTmXUUZ+nlk0iEn0Hyk6xdOV29pedAmBETjdm3ZBLVqdkmyOLLRWiIpLYvBDKNyELQhUmaCJURKIoFDYpXLeP1z7YT9i0SE/xcdt1Qxg3vFfCzIKeTYWoiIiISAzsO1LFkte2cehYDQCjh/Rg5pQhdM5IrFnQs6kQFREREYmixlCYFWv38XrRAUzLIiM1idunDCEvt2dCzoKeTYWoiIiISJTsPlzJkpXbKD1RC8DYYT257fohZKb5bY7MGVSIioiIiERYQ2OYl9/bw5sbDmIBmel+vjN1KKOH9LA7NEdRISoiIiISQcUHKlj6+naOVtQBMOHS3nz72sFkpCbZHJnzqBAVkSZhSCry4ikzMHt9uqqQ2hiJiLRZfTDEi3/dw9t/OwRAVqdkZt0wlBE53W2OzLlUiIoI/kLfp43dPWe2hbNNNXYXEWmjrfvKefr17RyvrAdg0sgA35o8mLQUlVoXoqMjkuD8hT4y56aA1Xy7p9Qgc24KVYvrVYyKiJxHbX2I//nrLt7dXAJAt8wU7piWy/CBXW2OzB1UiIoksjBkLEgGCwyatxAxLAPLsMhYkEz5NK02JCJyrr/vPsEzb2yn4lQDANeM7sPXr8ohNVnlVVvpSIkksKQib7PL8ecyLANviUFSkZfGieEYRiYi4lw19Y08/9ZO1n5yBICeXVKZPT2Xof2ybI7MfVSIiiQwT1nbGim3dZyISLz7aMcxnl1VTGVNEAO47vJL+NqkL5Ds12WjjlAhKpLAzF7W5w9qxzgRkXh1qjbI8rd2sn5rGQC9u6YxZ/owBvXtbHNk7qZCVCSBNY4LE8428ZQaGFbLWU/LsDADn7ZyEhFJUBu2H+W51cWcqm3EMOCGsf34Sv5A/EmaBb1YKkRFEpkXqgsayJybgmVYzYpRy2iaBa0uaNCDSiKSkCprgjy3uphNxccA6NM9nTk3DmNgINPmyOKHClGRBBecEaJqcf2nfUQ/K0TNgKU+oiKSkCzLomhrGcvf3EFNfQivx2D6uP7MmDCAJN/5H/CU9lMhKiIEZ4QonxbSykoikvAqTjWwbFUxm3cdB6Bfzwzm3DiMfr062RxZfFIhKiJNvKhFk4gkLMuyWLOllOff3kVdQ9Ms6E0TBzBtXH98Xs2CRosKUREREUloJyrrefqN7fxjbzkAAwOdmDN9GH16ZNgcWfxTISoiIiIJybQs3t1cwgvv7KIhGMbn9XDzpIFMybsEr0ezoLGgQlREREQSztGTdTy9chvbD5wEYFDfzsyelkugW7q9gSUYFaIiIiKSMEzL4u1Nh3jx3d0EG038SR6+PimHa8f0xePRKnKxpkJUREREEsKR8lqWrNzGrkOVAOT268Id03LpmZVmc2SJq8M3QOzdu5dRo0bx0ksvnXdMRUUF9957L3l5eeTl5XH//fdTW1vb0V8pIiIi0m6mafH6+v0sXPIhuw5Vkuz3MnPqUO67dZSKUJt1aEa0sbGR++6773OLyh/+8Ic0NDTw9NNPU1VVxS9+8QsWLVrEww8/3KFgRUQkgsKod6zEvcPHa1jy2jb2llYBMHxAFrOm5dK9c6rNkQl0sBB9/PHHSU+/8M28H330ER9++CErV64kJycHgAcffJA777yTe+65h169enXkV4uISAT4C32frqb12YWxcLap1bQkboTCJm+sP8CKtXsJhS1Sk318+5pB5I8IYBi6F9Qp2n1pfsOGDfz3f//3585qbty4kR49epwpQgHGjh2LYRhs2rSp/ZGKiEhE+At9ZM5NwVPS/MvYU2qQOTcFf6EeHxB3O1B2ioJnN/LSe3sIhS1G5HSj4M4ruHJktopQh2nXp01VVRXz589nwYIFBAKBC44tKytrMcbv99OlSxdKS0vbH6mIiFy8MGQsSAYLDJp/IRuWgWVYZCxIpnxaSJfpxXVCYZPCdft47YP9hE2L9BQft143mPHDe6sAdah2FaIPPPAAl112GV/+8pc/d2xdXR1+v7/F9uTkZBoaGtrza1vw+dRk9mzeT5ce82oJMsdSjpwtkfLjK/I0uxx/LsMy8JYYpGzwEco3YxjZhSVSjtzICfnZU1LFH179B4eO1QAwZmgPZk3LpUtGsm0xOYUT8nM+bS5EX3nlFTZu3Mirr77apvEpKSkEg8EW2xsaGkhL6/gTah6PQVaWms22JjNTN147nXLkbAmRn+q2DetUnQpZ0Q2lIxIiRy5mR36CjWGWr9rOy3/dhWlBZrqff755BPmX6TL8uZx4/rS5EH3xxRc5ceIEV199dbPtCxcuZPHixbz22mvNtvfu3Zu33nqr2bZgMMjJkycv6kEl07SoqlILqLN5vR4yM1OpqqojHHbODIZ8RjlytkTKjy/DQyc+/8voVEYdoQrnHItEypEb2ZWfnYdO8odXt1J6oqkuuOKLvZg5dSiZ6X5OnlStcFqs85OZmdrm2dc2F6KPPvoo9fX1zbZNmTKFH/7wh0yfPr3F+Ly8PB599FH2799P//79AVi/fj0Ao0ePbuuvbVUopA+h1oTDpo6NwylHzpYI+QnlmaRlm3hKDQyr5WyRZViYAYv6vBA48OH5RMiRm8UqPw2NYV5+bw9vbjiIRdMs6MwpQxkztAegOuF8nHj+tLkQPd8sZrdu3ejTpw/hcJjy8nI6depESkoKI0eOZPTo0fzkJz/hgQceoLa2loULF/LVr35VrZtEROziheqCBjLnpmAZVrNi1DIsoOnP9aCSOFXxgQqWvr6doxV1AEy4tDffvnYwGalJNkcmHRGxu1ZLS0vJz89n5cqVABiGwW9/+1v69u3LrFmz+PGPf8ykSZN44IEHIvUrRUSkA4IzQlQtrscMWM22mwGLqsX16iMqjlQfDPHH1Tt4ePlHHK2oI6tTMj/6xgjunPFFFaEuZliWZX3+MOcIh03Ky2vsDsNRfD4PWVnpVFTUOG7KXZooR86WsPlx0cpKCZsjl4h2frbuK+fp17dzvLLpFsFJIwN8a/Jg0lLU87YtYn3+dO2aHvl7REVEJM54oXFi2O4oRM6rtj7EC+/s4r2PSwDolpnCHdNyGT6wq82RSaSoEBURERHH+fvuEzzzxnYqTjX1Hp88ug/fuCqH1GSVLvFE2RQRERHHqKlv5Pm3drL2kyMA9OySyuzpuQzt58DGtnLRVIiKiIiII3y04xjPriqmsiaIAVyfdwk3T/oCyUkOvXlZLpoKUREREbHVqdogf3xzBx9uOwpA765pzJk+jEF9O9scmUSbClERERGxzYbtR3ludTGnahsxDLjhin58NX8gST7NgiYCFaIi4h5BSF2ahGefB3OASd3sRvDbHZSIdERlTZDnVhezqfgYAH16pDNn+jAGBjJtjkxiSYWoiLhC2iI/aU/6MczPVgJKX5hM7bwgtQuDNkYmIu1hWRZF/yhj+Vs7qKkP4fUYTB/XnxkTBpDki9g6O+ISKkRFxPHSFvlJe6KVqU+TM9tVjIo4X8WpBp59Yzsf7z4BQL+eGcy5cRj9enWyOTKxiwpREXG2IKQ92VRsGhjN/sjAwMIi7Uk/tT8L6jK9iENZlsWaLaU8//Yu6hqaZkFvyh/ItCv64WvjCjwSn1SIioijpS5NanY5/lwGBphN4+q+3xjDyESkLU5U1vPMG9v5ZG85AAMDnZgzfRh9emTYHJk4gQpREXE0z762zZa0dZyIxIZpWby3uYQX3tlFfTCMz+vh5kkDmZJ3CV6PzldpokJURBzNHGBGdJyIRN/Rk3U8vXIb2w+cBGBQn87Mnp5LoFu6vYGJ46gQFRFHq5vdSPrCZDBb3iMKYGGBp2mciNjLtCze3HiQF9/dTbDRxO/z8PWrcrh2TF88nvPfYiOJS4WoiDibH2rnBUl7wo+F1awYtbCApj/Xg0oi9jp8rJrH/riJHQdPApDbrwt3TMulZ1aavYGJo6kQFRHHO92aKe1JP5x9Bd6D+oiK2Mw0LVZ+sJ+X3t1NMGSS7PfyratzuGpUHzyGZkHlwlSIiogr1C4MUvuzoFZWEnGQw8drWPLaNvaWVgFw6cCufOeGoXTvnGpzZOIWKkRFxD38qEWTiAOEwiZvrD/AirV7CYUtUpO93PmVL3H54G6Ew5bd4YmLqBAVERGRNjtQdoolK7dxoKwagBE53Zhz4zBy+nejoqIGUCEqbadCVERERD5XKGxSuG4fr32wn7BpkZ7i49brBjN+eG+Skrx2hycupUJURERELmjfkSqWvLaNQ8dqABg9pAczpwyhc0ayzZGJ26kQFRERkVY1hsL8ec0+3lh/ANOyyEhN4vYpQ8jL7YmhJ+IlAlSIioiISAu7DleydOU2Sk/UAjB2WE9uu34ImWlqVSGRo0JUREREzmhoDPPye3t4c8NBLCAz3c/MKUMZM7SH3aFJHFIhKuJGdZCxKBnPHg/mF0yqFzaA2vbFtzAkFXnxlBmYvSwax4VBz4dIhBUfqGDp69s5WlEHwPjhvbn1usFkpCbZHJnEKxWiIi7T6TspJL/h+2ypy79CypIkGm4IcerZeltjk+jwF/rIWJCMt8RzZls426S6oIHgjJCNkUm8qA+GePGve3j7b4cAyOqUzHemDmXkoO42RybxToWoiIucLkJbk/yGD76TomI0zvgLfWTOTWnRmtFTapA5N4WqxfUqRuWibN1XztOvb+d4ZdNnx6SRAb41eTBpKSoRJPr0LhNxizrOFKFnZkM/ZWBgYZH8ho9TdegyfbwIQ8aCZLBaybllYBkWGQuSKZ8W0mV6abfa+hD/89ddvLu5BIBumSncMS2X4QO72hyZJBIVoiIukbEouUUxcrbTf5axKJnq/2iIVVgSRUlF3maX489lWAbeEoOkIi+NE8MxjEzc7u+7T/DMG9upONX0WXHN6D58/aocUpNVFkhs6R0n4hKePecvSDoyTpzPU9a2Po1tHSdSU9/I82/tZO0nRwDo2SWV2dNzGdovy+bIJFGpEBVxCfMLJvy1jeMkLpi92rZmd1vHSWL7aOcxnl1VTGV1EAO4Pu8Sbp70BZK1PKfYSIWoiEtUL2wgZUlTC5XWLtFbnz7NUr1Ql+XjReO4MOFsE0+pgWG1knPDwgx82spJ5DxO1QZZ/tZO1m8tAyDQLY3Z04cxqE9nmyMTUSEq4h6p0HBDiOQ3fFhYzYrR00Voww0hPagUT7xQXdBA5twULMNqVoxaxqf/8Cho0INKcl4btx/ludXFVNU2Yhgw7Yr+fCV/AEk+vWnEGVSIirjIqWfr4TwtnNRHND4FZ4SoWlz/aR/RzwpRM2Cpj6icV2VNkOdWF7Op+BgAfXqkM2f6MAYGMm2OTKQ5FaIiLnPq2XpOaWWlhBKcEaJ8WkgrK8nnsiyLoq1lLH9zBzX1IbwegxvH9+fG8QNI8ulBRnEeFaIibpSKWjQlGi9q0SQXVHGqgWWritm86zgA/XplMGf6MPr16mRzZCLnp0JURETExSzLYs2WUp5/exd1DU2zoDflD2TaFf3weTULKs6mQlRERMSlTlTW88wb2/lkbzkAAwOdmDN9GH16ZNgcmUjbqBAVERFxGdOyeG9zCS+8s4v6YBif18PNkwYyJe8SvB7Ngop7qBAVERFxkaMn63h65Ta2HzgJwKA+nZk9PZdAt3R7AxPpABWiIiIiLmBaFn/ZdIj/fXc3wUYTv8/D16/K4doxffF4tMyruJMKURE3CuP8Vj7RiNEN+y0SBUfKa1m6chs7D1UCkNuvC3dMy6VnVprNkYlcHBWiIi7jL/R92tz8s/vAwtmmo5qbRyNGN+y3SKSZpsXqDQd5+f09NIZMkv1evnV1DleN6oPH0CyouJ8KUREX8Rf6yJybwqcrep7hKTXInJtC1eJ624uyaMTohv0WibTDx2tY8to29pZWATB8QBazpuXSvbNWr5D4oUJUxC3CkLEgGSyarTMPYFgGlmGRsSCZ8mkh+y5XRyNGN+y3SASFwiZvrD/AirV7CYUtUpO93HLNYK4cEcDQLKjEGRWiIi6RVORtdln6XIZl4C0xSCry2rYCTzRidMN+i0TKgbJTLFm5jQNl1QCMyOnGrBtyyeqUbHNkItGhQlTEJTxlbZsJaeu4aIhGjG7Yb5GLFQqbFK7bx2sf7CdsWqSn+Lj1usGMH95bs6AS11SIiriE2cv6/EHtGBcN0YjRDfstcjH2HaliyWvbOHSsBoDRQ3owc8oQOmdoFlTinwpREZdoHBcmnG3iKTUwrJYzJJZhYQY+bWlkk2jE6Ib9FumIxlCYP6/ZxxvrD2BaFhmpSdw+ZQh5uT01CyoJQ+uAibiFF6oLGoCm4utsp3+uLmiw94GdaMTohv0Waaddhyt5YOkGVhbtx7Qsxg7rScF3r2DssF4qQiWhqBAVcZHgjBBVi+sxA80LMjNgOaaFUTRidMN+i7RFQ2OY59/eya+WbaL0RC2d0/384Gtf4p+/cimZaX67wxOJOV2aF3GZ4IwQ5dNCjl5hKBoxumG/RS6k+EAFS1/fztGKOgAmXNqbb187mIzUJJsjE7GPClERN/Li/FZF0YjRDfstco76YIgX/7qHt/92CICsTsnMumEoI3K62xyZiP1UiIqIiETJ1n3lPP36do5X1gMwaWQ235o8iLQUff2KgApRERGRiKutD/E/f93Fu5tLAOiWmcId03MZPqCrzZGJOIsKURERkQjasucET7++nYpTTd0erhndh69flUNqsr5yRc6ls0JERCQCauobef7tnazdcgSAnl1SmT09l6H9smyOTMS5VIiKiIhcpI92HuPZVcVUVgcxgOvzLuHmSV8gOUltHUQuRIWoiIhIB52qDbL8rZ2s31oGQO+uacyZPoxBfTvbHJmIO6gQlZbCJG6vxmjsexh8RR6oBl+Gh1CemTjHUySObdh+lOdWF3OqthHDgBuu6MdX8weS5NMJLtJWKkSlGX+hj4wFyXhLPlt0K5xtUl3QEPer10Rj3899zU6kkpYgx1MkXlXWBHludTGbio8B0Kd7OnNuHMbAQKbNkYm4jwpROcNf6CNzbgo0X0URT6lB5tyUuF5KMRr7nsjHUyQeWZZF0dYylr+5g5r6EF6PwfRx/ZkxYQBJPq2YLdIRKkSlSRgyFiSDBQZGsz8yLAPLsMhYkEz5tFD8XVaOxr4n8vEUiUMVpxpYtqqYzbuOA9CvZwazpw+jf+9ONkcm4m4qRAVoui/y7EvS5zIsA2+JQVKRN+6WWIzGvify8RSJJ5ZlsWZLKc+/vYu6hqZZ0JvyBzLtin74vJoFFblYKkQFAE+Z8fmD2jHOTaKx74l8PEXixYnKep55Yzuf7C0HYGCgE3OmD6NPjwybIxOJHypEBQCzl/X5g9oxzk2ise+JfDxF3M60LN7bXMIL7+yiPhjG5/Vw85UDmTL2ErwezYKKRJIKUQGgcVyYcLaJp9TAsFrO0lmGhRn4tJ1RnInGvify8RRxs6Mn63h65Ta2HzgJwKA+nZk9PZdAt3R7AxOJU/qnnTTxQnVB07rIltF8lu70z9UFDfH5YE009j2Rj6eIC5mWxZsbD/Jvi9ez/cBJ/D4Pt147mH/9p9EqQkWiSIWonBGcEaJqcT1moHnhZAasuG81FI19T+TjKeImR8prefiPf+NPb+0k2GiS268LD84dy/V5l+Dx6D5ukWjSpXlpJjgjRPm0UEKurBSNfT/9mikbfHSqTuVURh31eWrZJOIEpmmxasMBXnl/L40hk2S/l29dncNVo/rgMVSAisSCClFpyUvithSKxr57IZRvQhaEKkzQRKiI7Q4fr2HJa9vYW1oFwPABWcyalkv3zqk2RyaSWFSIiohIwgiFTd5Yf4AVa/cSClukJvv49jWDyB8RwNAsqEjMqRAVEZGEcKDsFEtWbuNAWTUAI3K6MeuGXLI6JdscmUjiUiEqIiJxLRQ2KVy3j9c+2E/YtEhP8XHbdUMYN7yXZkFFbKZCVERE4ta+I1UseW0bh47VADB6SA9mThlC5wzNgoo4gQpRERGJO42hMH9es4831h/AtCwyUpO4fcoQ8nJ7ahZUxEHaXYieOHGC//iP/+D999+noaGBvLw85s+fz6BBg1od//LLL/Ov//qvLbavXr2a/v37tz9iEbcJQvJTPiiF5ICP0Kwg+C/+NVOXJuHZ58EcYFI3u/HiXzNMQrbtIgy+Ig9Ugy/DQyjPTIz9jmO7D1eyZOU2Sk/UAjB2WE9uu34ImWkXe5KISKS1uxCdN28eHo+Hp556irS0NH7zm99wxx138Oabb5Ka2rLtRXFxMWPHjuWxxx5rtr1r164dj1rEJdIW+Ul70o9hNs3ApJFM6v1+aucFqV0YjMhrAqQvTL6o1/QX+shYkIy35LM1LsLZJtUFDXHdeP/c/e5EKmkJsN/xqqExzMvv7eHNDQexgMx0PzOnDGXM0B52hyYi59GuQrSiooK+ffsyb948Bg8eDMC//Mu/8JWvfIWdO3cyYsSIFn9nx44d5Obm0qOHPggksaQt8pP2RCszMCZntre3cIzGa/oLfWTOTYHmC0DhKTXInJsSt6tAJep+x6viAxUsfX07RyvqAJhwaW++fe1gMlKTbI5MRC6kXUt8ZmVl8dhjj50pQo8fP87ixYvp3bv3eS/NFxcXn/fPROJWENKebCoMDZrfj3b657Qn/dCemjEarxmGjAXJYLXymlbTzxkLkiHe1jdI1P2OQ/XBEH9cvYOHl3/E0Yo6sjol8+NvjuDOGV9UESriAh1+WOn+++/nhRdewO/38+STT5KWltZiTHl5OcePH2fDhg0sW7aMkydPMnLkSO677z4GDhzY8aB97aqf457X62n2v2K/5Kd8zS6dn8vAABPSn/HTMK9ts27ReE1fkafZ5fgWr2kZeEsMUjb4mlaHihOJut9u1trn3D/2lrO4cCvHK+sBuHpUH7597WDSUvQcbqzpe8jZnJyfDp+ts2bN4pZbbuFPf/oTd911F8uXL2f48OHNxuzYsQMAr9fLww8/TG1tLb/73e+47bbbePXVV+nevXu7f6/HY5CVld7RsONaZqaWpnOM0rYNSytNJi2rjW1kovGa1W0b1qk6FbLaNtYVEnW/40BmZiq19Y0sefUfrCraD0DPrFTu/tZlXDakp83Rib6HnM2J+elwIXr6cvtDDz3E5s2bee655/jVr37VbMy4ceP48MMP6dy585ltTzzxBJMnT+all17ie9/7Xrt/r2laVFXVdjTsuOT1esjMTKWqqo5wWLM3TpAc8JHG5xeDtYEGGiraOCMahdf0ZXjoxOd/MJ3KqCNUET/vrUTdbzc7/Tn3/t8O8ocV/6D8VAMA113el29OHkRqso+Kihqbo0xc+h5ytljnJzMztc2zr+0qRE+cOMEHH3zAtGnT8Hqb+pt4PB5ycnI4evRoq3/n7CIUIC0tjb59+1JWVtaeX91MKKQ3eWvCYVPHxiFCs4Kk3u8Hs+U9iAAWFnigZlYQ2vg8TFReM88kLdvEU2qcuTey2WsaFmbAoj4v1ObXdINE3W83q6lrZMnKbby94SAAPbukMnt6LkP7NU1Z67PPGfQ95GxOzE+7bhY4evQo9957Lx9++OGZbY2NjWzdupWcnJwW45cvX84VV1xBfX39mW3V1dXs27dPDzBJfPND7bymp4ascx7LPv1z7bx29hONxmt6obqgaWbJMs55zU9/ri5oiL++mom63y710c5j/Oz/+4C3NxzEAKbkXcKiuWPPFKEi4l7tKkRzc3PJz89n0aJFbNy4kR07dvDTn/6Uqqoq7rjjDsLhMMeOHTtTeE6ePBnLspg/fz47d+5ky5Yt3H333XTt2pWbb745Kjsk4hS1C4PU3hVseZZ5oPaujvX8jMZrBmeEqFpcjxloXpCZASuuWxgl6n67yanaIP/fin/w+ItbOFkdpE+PDBbMupxvXzuY5CT9K0EkHhiWZVmfP+wzp06d4v/+3//LW2+9xalTp7j88sv513/9VwYPHsyhQ4e49tpr+dWvfsXXvvY1ALZt28ajjz7Kxx9/jGVZTJw4kZ/97GcEAoEOBRwOm5SX6z6gs/l8HrKy0qmoqHHclLsAwaYn2dNKk6kNNDRdOtfKSs4RhpQNPjpVp3Iqo67pcnwi7LfDbdh+lOdWF3OqthHDgOnj+zPnpi9RU12vzzkH0veQs8U6P127prf5HtF2F6J2UyHakj4AnE85cjblxzkqa4I8t7qYTcXHAOjTI50504cx+JIuypGD6RxyNicXomq2JiIitrMsi6KtZSx/cwc19SG8HoMbx/fnxvEDSFLvaJG4pUJURERsVXGqgWWritm86zgA/XplMGf6MPr16mRzZCISbSpERUTEFpZlsWZLKc+/vYu6hhA+r8GXJw5k2hX98DlwBRgRiTwVoiIiEnMnKut5+o3t/GNvOQADA52YM30YfXpk2ByZiMSSClEREYkZ07J4b3MJL7yzi/pgGJ/Xw82TBjIl7xK8Hs2CiiQaFaIiIhITR0/W8fTKbWw/cBKAQX07M3taLoFu6fYGJiK2USEqLbmln2Q0emlGQxCSn/JBadN68aFI9BGNRo7ckHe35FyaMS2Ltzcd4sV3dxNsNPH7PHz9qhyuHdMXj6flEqvnCpthig6tofrQSTLoQl7P8Xg9TntzikhHqBCVZvyFPjIWJOMt+ewSWTjbpLqgwVErzaQt8pP2pB/D/OxLLH1hMrXzOra6ULScG2cayaTe77+oOKORIzfk3S05l+aOlNeyZOU2dh2qBCC3XxfumJZLz6y0Nv39wt0rWLBmPiU1JWe2ZadnU5D/CDNybopKzCISO2poHwci1ajWX+gjc24KWGDw2Zf96bW3nbLsYdoiP2lPNE2DNYvz9HrrHVzqMtKiEWc0cuSGvEc752rGHXmmabF6w0Fefn8PjSGTZL+Xb12dw1Wj+uAxPn8WFJqK0LmrZp7J82mn3wOLpy5TMeoQOoeczckN7VWIxoGIvMHC0HVMOp4So9kX/WmWYWEGLMo31dh7uTYI3ftlgEnrcWKBB44fqLb3km004oxGjtyQ9xjkXF+ikXX4eA1LXtvG3tIqAIYPyGLWtFy6d05t82uEzTBjlg1vNhN6NgODQEY2m27/RJfpHUDnkLM5uRDVI4oCNN0b6C3xtPpFD2BYBt4SD0lF9n7gpy5NwjBbL5qg6cvJMA1SlybFOLLmohFnNHLkhry7JecCobBJ4bp9LFr6IXtLq0hN9nLHtFzuueWydhWhAEWl685bhELTP0BKqg9TVLruYsMWERvpHlEBwFPWtktlbR0XLZ59bfwXVhvHRUs04oxGjtyQd7fkPNEdKDvF0pXb2V92CoAROd34ztShdM1M6dDrldUeieg4EXEmFaICgNmrbXdotHVctJgD2nZJoa3joiUacUYjR27Iu1tynqhOz4K+9sF+wqZFeoqPW68bzPjhvTHaeC9oa3ql9Y7oOBFxJk0hCACN48KEs80zD6icyzIswtlmU0sfG9XNbsTyWC0eXjjNwsLyWE1tfWwUjTijkSM35N0tOU9E+45U8eDTG1ixdh9h02L0kB4U3HkFEy4NXFQRCjAuMIHs9OwL3pKRndGHcYEJF/V7RMReKkSliReqCxoAWhQlp3+uLmiwv6+kH2rnNT0dfW5hcuYJ6nkR6NN5saIRZzRy5Ia8uyXnCaQxFObFd3dT8MwmDh2rISM1iX/+ynDuuvlSOmckR+R3eD1eCvIfAVo+pHb654KJD+tBJRGXUyEqZwRnhKhaXI8ZaP5lbwYsR7TwOa12YZDau4It370e57RugujEGY0cuSHvbsl5Ith9uJIHlm7gtQ/2Y1oWY4f1pOC7VzB2WK+LngU914ycm1g8dRmB9ECz7YGMbLVuEokTat8UByLelsENK+yAe1bZCUL6M37SSpOpDTRQo5WVOi5KOVfrmc/X0Bjmlff3sHrDQSwLMtP9zJwylDFDe0T9d4fNMBuOfkA1WlnJqXQOOZuT2zepEI0D+gBwPuXI2ZSfC9tx8CRLVm7jaEUdABMu7c23rx1MRmrsWmYpR86m/DibkwtRPTUvIiKtqg+GePHdPfxl0yEsIKtTMt+ZOpSRg7rbHZqIxAkVoiIi0sK2feUsfX07xyvrAbhyRIBbrhlMWoq+NkQkcvSJIiIiZ9Q1hHjhnV28u7lpVaNumSncMS2X4QO72hyZiMQjFaIiIgLAlj0nePr17VScamrpdc3oPnz9qhxSk/VVISLRoU8XEZEEV1PfyPNv72TtlqblMnt2SWX29FyG9suyOTIRiXcqREWiLQy+Ig9Ugy/DQyjPTIxWS+IKH+08xrOriqmsDmIA1+ddws2TvkBykt5QdgubYYpK11FWe4Reab0ZF5igtlUSd1SIikSRv9BHxoJkvCVNbSw6kUpatkl1QUOHG8Wf+5oA4Yt8TUk8p2qD/OmtnRRtLQOgd9c05kwfxqC+nW2OTAAKd69gwZr5lNSUnNmWnZ5NQf4jauQvcUUrK4lEib/QR+bcFDwlzVeb8ZQaZM5NwV/Y/n8HRuM1JfFs3H6U+/+wnqKtZRgGTBvXj0Vz8lSEOkTh7hXMXTWzWREKUFpTytxVMyncvcKmyEQiT4WoSDSEIWNBMlitrJNtNf2csSAZwja/piSUypogT7y8hd+98glVtY306ZHOgu9czjevHkSST5d8nSBshlmwZj4WLdeaOb1twdqfEjZ1okt80PSJSBQkFXmbXTo/l2EZeEsMkoq8NE5s2xdKNF5TEoNlWRRtLWP5mzuoqQ/h9RhMH9efGRMGkOTTfISTFJWuazETejYLi5LqwxSVrmNinytjGJlIdKgQFYkCT5nx+YPaMS5arynxr+JUA8tWFbN513EA+vXMYM6Nw+jXq5PNkUlrymqPRHSciNOpEBWJArNXy8tqFzMuWq8p8cuyLNZsKeX5t3dR19A0C3rTxAFMG9cfXxvXgJbY65XWO6LjRJxOhahIFDSOCxPONvGUGmfu3zybZViYgU/bLtn4mhKfTlTW88wb2/lkbzkAAwOdmD19GH17ZNgcmXyecYEJZKdnU1pT2up9ogYGgYxsxgUm2BCdSOTpn8Ui0eCF6oKm1Wkso/mXyemfqwsa2tf7MxqvKXHFtCz++tFh7l+8nk/2luPzevjm1Tn8fOYYFaEu4fV4Kch/BGjlocRPfy6Y+LD6iUrcUCEqEiXBGSGqFtdjBpoXjWbAompxfYd6fkbjNSU+HD1Zx6N/+ohnVxVTHwyT0yeTRXPymDauP16PPurdZEbOTSyeuoxAeqDZ9kBGNounLlMfUYkrhmVZrrqhLBw2KS+vsTsMR/H5PGRlpVNRUUMoZNodjpwrDCkbfHSqTuVURh31eSGtrOQwbj6HTMviL5sO8b/v7ibYaOL3efjaVTlcN6YvHk/8PLjm5hx1lJtWVkrE/LhJrPPTtWs63jbei657REWizQuhfBOyIFRhQiQmLb2oRZNwpLyWpSu3sfNQJQBDLunC7Om59MpKszkyiQSvx6sWTRL3VIiKiLiMaVqs3nCQl9/fQ2PIJDnJyzcn53D1qD54jPiZBRWR+KdCVETERQ4fr2HJa9vYW1oFwPABWcy6IZfuXVJtjkxEpP1UiIqIuEAobPLG+gOsWLuXUNgiNdnLLdcM5soRAQzNgoqIS6kQFRFxuANlp1i6cjv7y04BMCKnG9+ZOpSumSk2RyYicnFUiIqIOFQobFK4bh+vfbCfsGmRnuLj1usGM354b82CikhcUCEqIuJA+45UseS1bRw61tSubtTg7sycOpQuGck2RyYiEjkqRGPNDf0foxFjEFKXJuHZ58EcYFI3uxH8EYnW+cLgK/JANfgyPITyTOflXByjMRRmxdp9vF50ANOyyEhN4vYpQ8jL7emKWVA39b5MRMpP4gmbYYoOraH60Eky6EJez/GOyrkK0RjyF/rIWJCMt+SzJq/hbJPqggbHrIgTjRjTFvlJe9KPYX72JZq+MJnaeUFqFwYvOmYnO/d4diKVNIflXJxj9+FKlqzcRumJWgDGDuvJbdcPITPNHf9qK9y9ggVr5lNSU3JmW3Z6NgX5j2g1IAdQfhKPG3KulZVixF/oI3NuCljN1w8+vUb4xSzPGKkVE6IRY9oiP2lPNH2JNntNml6z9q74LUajmXOJLLtXhWloDPPK+3tYveEglgWZ6X5mThnKmKE9Yh5LRxXuXsHcVTPPnNunnX7vX+zSlHbnyO2Un8QT7ZxfSHtWVlIhGgth6DomHU+J0awgOc0yLMyARfmmmg5dso3IB0A0YgxC934ZYNL6a2KBB44fqI6/y/RRzrlElp1fojsOnmTJym0cragDYMKlvfn2tYPJSE2KaRwXI2yGGbNseLNZl7MZGAQystl0+ycdviSoQqfjlJ/EE4ucX0h7CtG2jZKLklTkxVviabUgATAsA2+Jh6Qi+yqSaMSYujQJw2y9EIOmE8EwDVKXuucLt63ckHOxV30wxB9X7+A//vg3jlbUkdUpmR99YwR3zviiq4pQgKLSdef9woOmf3SWVB+mqHRdDKOS05SfxOOmnOse0RjwlLXtAYO2jouGaMTo2dfGfw21cZybuCHnYp9t+8pZ+vp2jlfWAzBpZIBvTR5EWoq7CtDTymqPRHScRJbyk3jclHMVojFg9mrb3Q9tHRcN0YjRHNC2yzNtHecmbsi5xF5dQ4gX3tnFu5ubZiq6ZaZwx7Rchg/sanNkF6dXWu+IjpPIUn4Sj5tyHn9TUQ7UOC5MONs885DKuSzDIpxtNrVJskk0Yqyb3YjlsVrcKH3mNbGwPFZTK6c444acS2xt2XOCBX9Yf6YInTy6Dw/OHev6IhRgXGAC2enZF7wNJzujD+MCE2IcmYDyk4jclHMVorHgheqCBoAWhcnpn6sLGux9aCUaMfqhdl7TE/HnFqNnnpqfF4y/B5XAHTmXmKipb2Txa1v59QsfU3GqgR5dUph/6yhmThlKanJ8XJTyerwU5D8CtHww8fTPBRMfdlTvwkSi/CQeN+VchWiMBGeEqFpcjxloXpSYAcsxbXyiEWPtwiC1dwVbvtM88d26CdyRc4muj3YeY8Ef1rN2yxEM4PrLL+HBOVeQ2z/L7tAibkbOTSyeuoxAeqDZ9kBGdlTbxEjbKD+Jxy05V/umWIvCqkURb5uhlZUiKwwpG3x0qk7lVEYd9XkhzYQ6TKTPoeq6Rpa/uYOirWUA9O6axpzpwxjUt/NFv7bTRWvlHrUHigzlJ/GEzTAbjn5ANbFbWUl9RBOMPgCcTzlytkjmZ+P2ozy3upiq2kYMA24Y24+v5A/En6R/fVwMnUPOpvw4W6zz055CND5uUBIRsVllTZA/ri5mY/ExAPp0T2fOjcMYGMi0OTIREedSISoichEsy2L91jKWv7WT6rpGPIbB9PH9+fKEAST5dBu+iMiFqBAVEemgilMNLFtVzOZdxwHo1zOD2dOH0b93J5sjExFxBxWiIiLtZFkWa7aU8vzbu6hrCOH1GNw0cQDTxvXH18b7okRERIWoiEi7nKis55k3tvPJ3nIABgY6MXv6MPr2yLA5MhER91EhKi1Fo31TNKjNlMSQZVm8u7mEF97ZRX0wjM/r4eYrBzJl7CV4PZoFFXG6YCjI0n88xb7KvQzoPJDZw7+L3+esD/hotddyMhWi0oy/0EfGgmS8JZ99sYazTaoLGhzVgD0acaYt8pP2pB/D/GwVivSFydTOi+/G+/L5jp6s45nXt7NtfwUAOX0ymTN9GIFu6TZHJiJtsWjd/Tz58eOY1metixau+wXzRt7NwgkP2RjZZwp3r2DBmvmU1JSc2Zadnk1B/iOOaT4fDfpnvJzhL/SROTcFT0nz5cA8pQaZc1PwFzrj3y3RiDNtkZ+0J/xwbns1E9Ke8JO2yFn/apbYMC2LtzYe5N8Wr2fb/gr8Pg/fvnYwP/unMSpCRVxi0br7eWLzb5oVoQCmZfLE5t+waN39NkX2mcLdK5i7amazIhSgtKaUuatmUrh7hU2RRZ8a2seBiDSqDUPXMel4SowW69JC0/roZsCifFONvZfpoxFnELr3ywCz5Zq8ABYWeOD4geoOX6ZXs2dnay0/R8prWbpyGzsPVQIw9JIuzJ6eS8+sNDtDTVg6h5zNqfkJhoL0e6pniyL0bB7Dy4Hvltl2mT5shhmzbHiLIvQ0A4NARjabbv+kw5fpndzQXjOiAjTda+kt8bRaiAEYloG3xENSkb33qkQjztSlSRhm64UtNH0IGKZB6tKkDsUs7mKaFm+sP8DCJR+y81AlyUlebp8yhP9z2ygVoSIus/QfT12wCAUwrTBL//FUjCJqqah03XmLUGiaDCmpPkxR6boYRhU7zrjWKrbzlLVehHV0XLREI07Pvjb+q62N48S9Dh+r5qlXt7KnpAqALw7I4o4bcuneJdXmyESkI/ZV7o3ouGgoqz0S0XFuo0JUADB7te0OjbaOi5ZoxGkOaNtliraOE/cJhU1eeGsHf1q9nVDYIjXZyy3XDObKEQEMw95/fIlIxw3oPDCi46KhV1rviI5zG03xCACN48KEs00so/UCzjIswtlmU4skG0UjzrrZjVgeq+le0NZeEwvLYzW1cpK4c6DsFA8u3cCy17cRCluMyOnGQ3OvYNLIbBWhIi43e/h38RgXLnU8hpfZw78bo4haGheYQHZ69gVvD8vO6MO4wIQYRxYbKkSliReqCxoAWhR5p3+uLmiwv59oNOL0Q+28pvZM5xajp3+unRdUP9E4EwqbvPL+Hh56ZiP7jpwiIzWJ7980nB99YwRdM1PsDk9EIsDv8zNv5N0XHDNv5A9s7Sfq9XgpyH8EaPnA7OmfCyY+HLf9RFWIyhnBGSGqFtdjBpoXY2bAompxvWP6iEYjztqFQWrvCrY8IzxQe5f6iMabfUeqePDpDaxYu4+waTFmaA+emH8NE3UpXiTuLJzwEHdd9qMWM6Mew8tdl/3IEX1EZ+TcxOKpywikB5ptD2Rks3jqsrjuI6r2TXEg4m0ZtLJSxFdWcmprk0TTGAqzYu0+Xi86gGlZZKQmcfuUIYy/tDddu2YoPw6mc8jZ3JCfRF5Zycntm/SwkrTkhcaJ9t4L2ibRiNMPdd/XvaDxaPfhSpas3EbpiVoAxg7ryW3XDyEzza9ZUJEE4Pf5+f7Iu+wO44K8Hi8T+1xpdxgxpUJUROJaQ2OYl9/bw5sbDmIBmel+Zk4ZypihPewOTUQk4akQFZG4tePgSZau3EZZRR0A44f35tbrBpORqsUJREScQIWoiMSd+mCIF/+6h7f/dgiALhl+Zt2Qy8hB3W2OTEREzqZCVETiytZ95Tz9+naOV9YDcOWIALdcM5i0FH3ciYg4jT6ZRSQu1DWEeOGdXby7uWnN5m6ZydwxbRjDB3a1OTIRETmfdheiJ06c4D/+4z94//33aWhoIC8vj/nz5zNo0KBWx1dUVFBQUMB7770HwA033MDPfvYz0tLSLi5yEZFPbdlzgqdf307FqabFDiaP7sM3rsohNVn/1hYRcbJ2f0rPmzcPj8fDU089RVpaGr/5zW+44447ePPNN0lNTW0x/oc//CENDQ08/fTTVFVV8Ytf/IJFixbx8MMPR2QHoioafSrd0qPTDaLR8zNKOfcVeaAafBkeQnmmct5B5/bY+1JWHv/zzh7WbjkCQI8uKcyeNozc/lm2xhmNfoXR6i8YaW6I0w0xJrpo5Eh5d6Z2FaIVFRX07duXefPmMXjwYAD+5V/+ha985Svs3LmTESNGNBv/0Ucf8eGHH7Jy5UpycnIAePDBB7nzzju555576NWrV4R2I/L8hT4yFiTjLfmsIWs426S6oKHDKwxF4zUTVdoiP2lP+jHMz/o/pi9MpnZex1dBikXOO5FKmnLeIYW7V7BgzXxKapouvfdqzGNkw134zS4YwHWXX8LXJn2BZL+9XyyL1t3Pkx8/jml91jR64bpfMG/k3R1eweXcfQfITs+mIP8RR6244oY43RBjootGjpR352rXEp9ZWVk89thjZ4rQ48ePs3jxYnr37t3qpfmNGzfSo0ePM0UowNixYzEMg02bNl1k6NHjL/SROTcFT0nzJteeUoPMuSn4C9t/uS8ar5mo0hb5SXvCD+cuDmFC2hN+0ha1f+ZJOXe2wt0rmLtqJiU1JSSZnRhV+xPy6n6B3+xCtecQkybXcut1gx1RhD6x+TfNilAA0zJ5YvNvWLTu/na/5tn7frbSmlLmrppJ4e4VFxVzpLghTjfEmOiikSPl3dk6vNb8/fffz8SJE3njjTf45S9/2eo9n2VlZQQCzddN9fv9dOnShdLS0o7+6ugKQ8aCZLDAoHkBYVhNP2csSIb2LOgTjddMVEFIe7Kp0GxxLD/9Oe1JP7RnUlQ5d7SwGWbBmvlYWAQax3N1zeP0CV2FRZhd/pd4P/1efl38fwib9h7MYCjIkx8/fsExT378W4Khtr85z973c53etmDtT23fdzfE6YYYE100cqS8O1+Hp2RmzZrFLbfcwp/+9Cfuuusuli9fzvDhw5uNqaurw+9vOTuVnJxMQ0NDR381Pl+H6+fPf+0iT7NLs+cyLANviUHKBh+h/Lat1xqN1zzb6fVc27quq5slP+Vrdjn+XAYGmJD+jJ+GeW279O3GnCeSokNrOH6qhtH1/4fs0EQAqjz7+Tj1cSq9uwAoqT7MhqMfkN93Uod+RyTOoae2/KHFTOi5TCvMM9v+wLxRP2jTaxYdWtNiFudsFtZF73skxCLOi82RW46lW0XiHIpGjpT3Jk6uEzpciJ6+FP/QQw+xefNmnnvuOX71q181G5OSkkIw2PJf/w0NDR1+at7jMcjKSu/Q322T6rYN61SdCm19HiIar9mKzMyWD4vFnTZOpKeVJpOWldy2wS7OebyzLItP3jvF1TWP47cyMQmxy/8iu5L/B9No/g+Nak5e9GfDxZxDpfWH2jyurXFWHzrZtnER2PeLEcs4O5ojtxxLt7uYcygaOVLem3NindCuQvTEiRN88MEHTJs2Da+36V4sj8dDTk4OR48ebTG+d+/evPXWW822BYNBTp482eEHlUzToqqqtkN/ty18GR468fmJOpVRR6iijbNjUXjNs3m9HjIzU6mqqiMcju/ZteSAjzQ+v8CsDTTQUNHGGVEX5jwRVJxq4OmV2/hoZzJ+kqn07OHj1Mep8u5tdXwGXaioqOnQ74rEORRI6dvmcW2NM4MubR7X0X2PhFjEebE5csuxdKtInEPRyJHy3iTWdUJmZmqbZ1/bVYgePXqUe++9l27dujF+/HgAGhsb2bp1K9dcc02L8Xl5eTz66KPs37+f/v37A7B+/XoARo8e3Z5f3UwoFL2DGMozScs28ZQaZ+7lO5tlWJgBi/q8ELTxoedovGZrwmEzqsfGCUKzgqTe3/Sg0rn3XsKn9/x4oGZW0Nb8xCrn8ciyLNZsKeX5t3dR1xDC6zE4mPZnNhvPtpgFhab3QSAjm7ye4y/6/X8x59CsYXdy/5qfX/DyvMfwMmvYnW3+HXk9x5Odnk1pTWmr97hFct8vRizj7GiO3HIs3e5izqFo5Eh5b86JdUK7bhbIzc0lPz+fRYsWsXHjRnbs2MFPf/pTqqqquOOOOwiHwxw7doz6+qal9UaOHMno0aP5yU9+wt///neKiopYuHAhX/3qV53buskL1QVN969aRvM37emfqwsa2tcHMhqvmaj8UDuv6XaPcz9UTv9cOy/Yvn6iyrljnKis59cvfMzSldupawgxMNCJB2bn8YNp12AZ4fM+oFYw8WHb+wH6fX7mjbz7gmPmjfxBu/qJej1eCvIfAc7/cJ4T9t0NcbohxkQXjRwp787XrkLUMAz+8z//k3HjxvHjH/+Yb37zm1RWVvLHP/6R7OxsSktLyc/PZ+XKlWfG//a3v6Vv377MmjWLH//4x0yaNIkHHnggGvsSMcEZIaoW12MGmhcQZsCianF9h/o/RuM1E1XtwiC1dwVbvns9UHtXx/qIKuf2siyLv350mPsXr+eTveX4vB6+eXUOP585hj49MpiRcxOLpy4jkN68C0cgI5vFU5c5pg/gwgkPcddlP8JjNH9zegwvd132ow71EXXLvrshTjfEmOiikSPl3dkMy7JazlU7WDhsUl4eo/s4XLKyks/nISsrnYqKGsdNuUeVi1ZWStngo1N1Kqcy6poux+sf32ccPVnHM69vZ9v+CgAG9enM7Om5BLq1fHAgWiujRPoc0spKzs6RW46lm0T6HNLKSpEV6zqha9f0Nt8jqkI0DiRsIeoiylFLpmXxl02H+N93dxNsNPH7PHz9qhyuHdMXj+f8LbqiQflxPuXI2ZQfZ3NyIaqlXUQk5o6U17J05TZ2HqoEYOglXZg9PZeeWR1r6yYiIu6kQlREYsY0LVZvOMjL7++hMWSS7PfyratzuGpUHzxGbGdBRUTEfipERSQmDh+vYclr29hbWgXA8AFZzJqWS/fOzmuwLCIisaFCVESiKhQ2eWP9AVas3UsobJGa7OWWawZz5YgAhmZBRUQSmgpREYmaA2WnWLpyO/vLTgEwIqcb35k6lK6ZKTZHJiIiTqBCNNai0R5IxGFCYZPCdft47YP9hE2L9BQft143mPHDeyfELKhaz0RW2AxTdGgN1YdOkkEX8nqOv6h9T+T8KE5xGhWiMeQv9JGxIBlvyWctDcLZJtUFDWpuLnFj35Eqlry2jUPHmtqsjR7Sg5lThtA5I9nmyGKjcPcKFqyZT0lNyZlt2enZFOQ/0uHG2dF4TbeI9L4ncn4UpziR+ojGiL/QR+bcFLCaLzN2ernHi1lpR/3bnC8RctQYCrNi7T5eLzqAaVlkpCZx+5Qh5OX2dPwsaKTyU7h7BXNXzWyx/Ozpc74jq7hE4zXdItL7nsj5iXacTj6HxNl9RFWIxkIYuo5Jx1NitFjrFpqKUTNgUb6ppkOX6ROhyHG7eM/R7sOVLFm5jdITtQCMHdaT264fQmbaxS51FRuRyE/YDDNm2fBmszhnMzAIZGSz6fZP2nyJMRqv6RaR3vdEzk8s4nTqOSRNnFyItmuteemYpCIv3hJPq0UogGEZeEs8JBXpxBJ3aWgM8/zbO/n3ZZsoPVFLZrqfu27+Ev/8lUtdU4RGSlHpuvN+gQJYWJRUH6aodJ2tr+kWkd73RM6P4hQn0z2iMeApa9tlybaOE3GCHQdPsmTlNo5W1AEwfnhvbr1uMBmpSTZHZo+y2iMRHRet13SLSO97IudHcYqTqRCNAbNX2+5+aOs4ETvVB0O8+Nc9vP23QwBkdUrmO1OHMnJQd5sjs1evtN4RHRet13SLSO97IudHcYqT6dJ8DDSOCxPONs88mHQuy7AIZ5tNrZxEHGzrvnL+bfGHZ4rQK0cEeGjuFQlfhAKMC0wgOz37/LfgYJCd0YdxgQm2vqZbRHrfEzk/ilOcTIVoLHihuqABoEUxevrn6oIG9RMVx6prCPHMG9t59PnNHK+sp1tmMvfechmzpw8jLUUXVgC8Hi8F+Y8AtPgiPf1zwcSH2/WQRTRe0y0ive+JnB/FKU6mQjRGgjNCVC2uxww0L0TNgHVRrZtEom3LnhMs+MN63t3c9BDB5NF9eHDuFQwf2NXmyJxnRs5NLJ66jEB6oNn2QEZ2h9vOROM13SLS+57I+VGc4lRq3xRrUVhZKd5bA8UDN+aopr6R59/eydotTQ8G9OiSwuxpw8jtn2VzZJEX6fwk8so90RA2w2w4+gHVaGWlixWtON1wDiUyJ7dvUiEaB9xY5CQat+Xoo53HeHZVMZXVQQzgussv4WuTvkCyPz6/CNyWn0SkHDmb8uNsTi5EdXOXiJxxqjbI8rd2sn5rGQC9uqYxZ3oug/t2sTcwERGJSypERQSAjduP8tzqYqpqGzEMuGFsP76SPxB/UnzOgoqIiP1UiIokuMqaIM+tLmZT8TEA+nRPZ86NwxgYyLQ5MhERiXcqREUSlGVZFG0tY/mbO6ipD+H1GEwf158ZEwaQ5FNDDRERiT4VoiIJqOJUA8tWFbN513EA+vXMYM6Nw+jXq5PNkYmISCJRISqSQCzLYs2WUp5/exd1DU2zoF+eOIDp4/rja+MTjiIiIpGiQlQkQZyorOeZN7bzyd5yAAYGOjF7+jD69siwOTJpi2AoyNJ/PMW+yr0M6DyQ2cO/i9/ntzssV9KxjKywGabo0BqqD0Wmz6ubqN/pxVMhKhLnLMvi3c0lvPDOLuqDYXxeDzdfOZApYy/B69EsqBssWnc/T378OKb1Wf+/het+wbyRd7NwwkM2RuY+OpaRVbh7BQvWzKekpuTMtuz0bAryH4n7VZASed8jSd9CInHs6Mk6Hn1+M8+uKqY+GCanTyaL5uQxbVx/FaEusWjd/Tyx+TfNCicA0zJ5YvNvWLTufpsicx8dy8gq3L2CuatmNivEAEprSpm7aiaFu1fYFFn0JfK+R5pWVooDWtHC+WKdI9Oy+MumQ/zvu7sJNpr4fR6+dlUO143pi8djRP33u41Tz6FgKEi/p3q2KJzO5jG8HPhuWdxfWr7YHOlYRlbYDDNm2fAWhdhpBgaBjGw23f5J3F2qduO+O3llJU2JiMSZsvJaHv7j31j+1k6CjSZDL+nCg3PHMiXvEhWhLrP0H09dsHACMK0wS//xVIwici8dy8gqKl133kIMwMKipPowRaXrYhhVbCTyvkeD7hEViROmabF6w0Fefn8PjSGT5CQv35ycw9Wj+uAxVIC60b7KvREdl8h0LCOrrPZIRMe5SSLvezSoEBWJA4eP17B05Tb2lFQBMHxAFrNuyKV7l1SbI5OLMaDzwIiOS2Q6lpHVK613RMe5SSLvezTo0ryIi4VNk8J1+1i09EP2lFSRmuzljmm53HPLZSpC48Ds4d/FY1z4Y9pjeJk9/Lsxisi9dCwja1xgAtnp2Ri0frXFwCA7ow/jAhNiHFn0JfK+R4MKURGXOni0moJnNvHSe3sIhS1G5HTjoblXMGlkNoYuxccFv8/PvJF3X3DMvJE/0MM1baBjGVlej5eC/EcAWhRkp38umPiwYx7WiaRE3vdoUCEq4jKhsMkr7+/hwac3sL/sFOkpPu6cMYwffWMEXTNT7A5PImzhhIe467IftZjN8xhe7rrsR+p92Q46lpE1I+cmFk9dRiA90Gx7ICObxVOXxXUvzUTe90hT+6Y44NTWM/KZSOVo35Eqlry2nUPHqgEYNbg7M6cOpUtGcqRCTUhuOIcSfTWgSOYo0Y9lpIXNMBuOfkA1WlnJqSsrObl9kwrROOCGL9FEd7E5agyFWbF2H68XHcC0LDJSk7h9yhDycnvqMnwE6BxyPuXI2ZQfZ3NyIaqn5kUcbvfhSpas3EbpiVoAxg7ryW3XDyEzTTM4IiLibipERRwq2Bjm5ff3sHrDQSwLMtP9zJwylDFDe9gdmoiISESoEBVxoB0HT7J05TbKKuoAGD+8N7deN5iM1CSbIxMREYkcFaIiDlIfDPHiu3v4y6ZDWEBWp2S+M3UoIwd1tzs0ERGRiFMhKuIQ2/aVs/T17RyvrAdg0sgA35o8mLQUnaYiIhKf9A0nYrO6hhAvvLOLdzeXANAtM4U7puUyfGDXmMbhljYkbuCWY+mWNkZhM0zRoTVUH0q89kAi8U6FqIiNtuw5wdOvb6fiVAMA14zuw9evyiE1ObanZuHuFSxYM5+SmpIz27LTsynIf0SNmdvJLcdy0br7efLjxzGtz1q5LFz3C+aNvNtRjd3dcjxFpGPURzQOqH+b852bo5r6Rp5/eydrtxwBoGeXVGZPz2Vov6yYx1a4ewVzV83EovlHweml6hJhlZBInUNuOZaL1t3PE5t/c94/d8oqQ245nqLvIadzch9RFaJxQB8Aznd2jjZsK+PZVcVUVgcxgOvzLuHmSV8gOSn2lxrDZpgxy4Y3m206m4FBICObTbd/EteXQiNxDrnlWAZDQfo91bPZTOi5PIaXA98ts/UyvVuOpzTR95CzObkQ1VrzIjFSWd3Aky9/wuMvbqGyOkjvrmn87PYxfPvawbYUoQBFpevO+0UPYGFRUn2YotJ1MYzKndxyLJf+46kLFqEAphVm6T+eilFErXPL8RSRi6N7REVi4MNtZTy3agcnqxswDLhhbD++kj8Qv00F6GlltUciOi6RueVY7qvcG9Fx0eKW4ykiF0eFqEgUVdYEeW51MZuKjwHQp0c6c6YPY2Ag0+bImvRK6x3RcYnMLcdyQOeBER0XLW45niJycXRpXiQKLMvig38cYcFTRWwqPobXY3DL9UN4cO4VjilCAcYFJpCdnn3m4Y9zGRhkZ/RhXGBCjCNzH7ccy9nDv4vHuPBHv8fwMnv4d2MUUevccjxF5OKoEBWJsIpTDTz+4haeenUrNfUh+vXM4IE5Y7n9hmEk+Zx1ynk9XgryHwFo8YV/+ueCiQ/rYZA2cMux9Pv8zBt59wXHzBv5A9v7ibrleIrIxXHWt6KIi1mWxft/L2HBH9azeddxvB6Dm68cyIJZl9O/dye7wzuvGTk3sXjqMgLpgWbbAxnZao/TTm45lgsnPMRdl/2oxcyox/A6pnUTuOd4ikjHqX1THFDbDPudqKznmTe288necgAG9O7EnBuH0bdHBuCOHLllNaBoiHR+3HIs3bSy0oajH1CNVlZyKjd8xiUyJ7dvUiEaB/QBYB/TsnhvcwkvvLOL+mAYn9fDzVcOZMrYS/B6PjsJlSNnU36cTzlyNuXH2ZxciOqpeZEOOnqyjqdXbmP7gZMA5PTJZM70YQS6pdsbmIiIiEuoEBVpJ9Oy+MumQ/zvu7sJNpr4fR6+dlUO143pi8fT+hO+IiIi0pIKUZF2KCuvZcnKbew8VAnA0Eu6cMf0XHplpdkcmYiIiPuoEBVpA9O0WL3hIC+/v4fGkElykpdvTs7h6lF98BiaBRUREekIFaIin+Pw8RqWrtzGnpIqAL44IIs7bsile5dUmyMTERFxNxWiIucRNk1eLzrAirV7CYUtUpO93HLNYK4cEcDQLKiIiMhFUyEq0oqDR6tZ8to29pedAmBETje+M3UoXTNTbI5MIi1shik6tIbqQ87uURmN3qRu6XcqIvFLhajIWUJhk8J1+3jtg/2ETYv0FB+3XjeY8cN7axY0DhXuXsGCNfMpqSk5sy07PZuC/EcctWpPNOJ0y76LSHxTQ/s4oEbCkbHvSBVLXtvOoWPVAIwa3J2ZU4fSJSP5ol9bOXKewt0rmLtqJhbNPwJPr2PulCUkoxGnW/b9bDqHnE35cTYnN7RXIRoH9AFwcRpDYVas3cfrRQcwLYuM1CRunzKEvNyeEZsFVY6cJWyGGbNseLPZwLMZGAQystl0+ye2XqqORpxu2fdz6RxyNuXH2ZxciLZtlEic2n24kgeWbuC1D/ZjWhZjh/Wk4LtXMHZYL12Kj2NFpevOW4gBWFiUVB+mqHRdDKNqKRpxumXfRSQx6B5RSUjBxjAvv7+H1RsOYlmQme5n5pShjBnaw+7QJAbKao9EdFy0RCNOt+y7iCQGFaKScHYcPMnSldsoq6gDYPzw3tx63WAyUpNsjkxipVda74iOi5ZoxOmWfReRxKBCVBJGfTDEi+/u4S+bDmEBWZ2S+c7UoYwc1N3u0CTGxgUmkJ2eTWlNaYsHduCz+yTHBSbYEN1nohGnW/ZdRBKD7hGVhLBtXzn/tvhD3v60CJ00MsBDc69QEZqgvB4vBfmPAJ89KX7a6Z8LJj5s+8M60YjTLfsuIolBhajEtbqGEM+8sZ3/3/ObOV5ZT7fMZO695TLumDaMtBRdEEhkM3JuYvHUZQTSA822BzKyHdW+KBpxumXfRST+qX1THFDbjNZt2XOCZ97YTnlVAwCTR/fhG1flkJoc+wJUOXKusBlmw9EPqEYrKzl5ZSWdQ86m/Dibk9s3aUpI4k5NfSPPv72TtVuanvrt0SWF2dOGkds/y+bIxIm8Hi/5fSc5/kvU6/Eysc+Vjn9NEZH2UCEqceWjncd4dlUxldVBDOC6yy/ha5O+QLLfmbM8IiIiiUyFqMSFU7VB/vTWToq2lgHQu2sac6YPY1DfzjZHJiIiIuejQlRcb+P2ozy3upiq2kYMA264oh9fzR9Ikk+zoCIiIk6mQlRcq7ImyB9XF7Ox+BgAfbqnM+fGYQwMZNocmYiIiLSFClFxHcuyWL+1jOVv7aS6rhGvx2D6uP7MmDCAJJ86komIiLhFuwrRkydP8thjj/HXv/6V6upqhg4dyr333svll1/e6viXX36Zf/3Xf22xffXq1fTv379jEUtCqzjVwLJVxWzedRyAfj0zmHPjMPr16mRzZLHlprY7Thc2wxQdWkP1oci1b1J+JBL0PpJE0K5C9J577uHEiRM89thjdO3aleXLlzN37lxeeuklcnJyWowvLi5m7NixPPbYY822d+3a9eKiloRjWRZrtpTy/Nu7qGsI4fUY3DRxANPG9cfXxl5l8aJw9woWrJlPSU3JmW3Z6dkU5D+iRuTtFI1jqfxIJOh9JImizd/g+/fvZ+3atSxcuJDLL7+cL3zhC/ziF7+gV69eFBYWtvp3duzYQW5uLj169Gj2n9erf9FJ252orOfXL3zM0pXbqWsIMTDQiYWz8/jyxIEJWYTOXTWz2ZcTQGlNKXNXzaRw9wqbInOfaBxL5UciQe8jSSRt/hbPysri97//PZdeeumZbYZhYFkWlZWVrf6d4uJiBg0adPFRSkKyLIu/fnSY+xev55O95fi8Hr55dQ4/nzmGvj0y7A4v5sJmmAVr5mPRcjG009sWrP0pYTMc69BcJxrHUvmRSND7SBJNmy/NZ2ZmctVVVzXb9vrrr3PgwAHy8/NbjC8vL+f48eNs2LCBZcuWcfLkSUaOHMl9993HwIEDLy5oPZDSzOlltNq6nJYbHK2oZclr29i6rwKAQX07c+eML5LdPd3myDomEjkqOrSmxQzJ2SwsSqoPs+HoB+T3ndTh35MIonEslZ/oisfPuda49X2UKPlxKyfnp8NPzW/atImf//znXHvttVxzzTUt/nzHjh0AeL1eHn74YWpra/nd737Hbbfdxquvvkr37t079Hs9HoOsLHcWI9GWmZlqdwgXzTQtXlu7l2dWbqUhGMaf5OU704cxI/8LeD2G3eFdtIvJUfWhk20bx0mdI58jGsdS+YmNePicuxC3v4/iPT9u58T8dKgQfeutt7jvvvsYOXJkiweRThs3bhwffvghnTt/trLNE088weTJk3nppZf43ve+16GATdOiqqq2Q383Xnm9HjIzU6mqqiMcduY62W1ReqKGxYXb2HHwJAC5/bowd8YX6dU1japKd+c8EjnKoEubx1VU1HTodySKaBxL5Se64uVz7vO49X2UKPlxq1jnJzMztc2zr+0uRJ977jl++ctfcv311/Poo4/i9/vPO/bsIhQgLS2Nvn37UlZW1t5f20wopDd5a8Jh05XHxjQtVm84yMvv76ExZJKc5OWbk3O4elQfPIbhyn06n4vJUV7P8WSnZ1NaU9rq/WMGBoGMbPJ6jo+rYxYN0TiWyk9suPVzrq3c/j6K9/y4nRPz066bBZYvX85DDz3EP/3TP/Gf//mfFyxCly9fzhVXXEF9ff2ZbdXV1ezbt08PMMkZh4/X8O/PbeKFd3bRGDL54oAsHpo7lmtG98VjuP9SfCR5PV4K8h8Bmr6Mznb654KJD6vPYBtE41gqPxIJeh9JomlzIbp3717+/d//neuvv57vf//7nDhxgmPHjnHs2DFOnTpFOBzm2LFjZwrPyZMnY1kW8+fPZ+fOnWzZsoW7776brl27cvPNN0dth8QdQmGTwnX7WLT0Q/aUVJGa7OWOabnce8tldO/ivHtYnGJGzk0snrqMQHqg2fZARjaLpy5Tf8F2iMaxVH4kEvQ+kkRiWJbVcu6/Ff/1X//Fr3/961b/7Oabb+YHP/gB1157Lb/61a/42te+BsC2bdt49NFH+fjjj7Esi4kTJ/Kzn/2MQCDQ6uu0RThsUl7unPtinMDn85CVlU5FRY3jptxbc6DsFEtXbmd/2SkARuR04ztTh9I1M8XmyKIn0jnSiiuREzbDbDj6AdVoZSUnc9vnXCS46X2UiPlxk1jnp2vX9DbfI9rmQtQpVIi25JYPgNOzoK99sJ+waZGe4uPW6wYzfnhvjDi/DO+WHCUq5cf5lCNnU36czcmFaIfbN4m0x74jVSx5bRuHjjX9I2LU4O7MnDqULhnJNkcmIiIidlEhKlHVGAqzYu0+Xi86gGlZZKQmcfuUIeTl9oz7WVARERG5MBWiEjW7D1eyZOU2Sk809QAdO6wnt10/hMy083dbEBERkcShQlQirqExzCvv72H1hoNYFmSm+5k5ZShjhvawOzQRERFxEBWiElE7Dp5kycptHK2oA2D88N7cet1gMlKTbI5MREREnEaFqEREfTDEi+/u4S+bDmEBXTL8zLohl5GDutsdmoiIiDiUClG5aNv2lbP09e0cr2xazODKEQFuuWYQaSnumwV1U98+iYxgKMhTW/5Aaf0hAil9mTXsTvw+3ccsIhILKkSlw+oaQrzwzi7e3VwCQLfMZO6YNozhA7vaHFnHFO5ewYI18ympKTmzLTs9m4L8R7SSSZxatO5+nvz4cUzrs75696/5OfNG3s3CCQ/ZGJmISGJQISodsmXPCZ55YzvlVQ0ATB7dh29clUNqsjvfUoW7VzB31Uwsmq/vUFpTytxVM7WsXhxatO5+ntj8mxbbTcs8s13FqIhIdGllpTgQyxUTauobef7tnazdcgSAHl1SmD1tGLn9s6L6e6MpbIYZs2x4s5nQsxkYBDKy2XT7Jx2+TK9VR5wlGArS76mezWZCz+UxvBz4bpku0zuEziFnU36czckrK7VtlAiweedxFvxhPWu3HMEArr/8Eh6cc4Wri1CAotJ15y1CASwsSqoPU1S6LoZRSTQt/cdTFyxCAUwrzNJ/PBWjiEREEpM7r6NKTFXXNbL8zR0UbS0DoFfXNOZMz2Vw3y72BhYhZbVHIjpOnG9f5d6IjhMRkY5RISoXtHH7UZ5bXUxVbSOGATeM7cdX8gfiT4qfJ8l7pfWO6DhxvgGdB0Z0nIiIdIwuzUurKmuC/O7lLfzulU+oqm2kT/d0Fnzncr45eVBcFaEA4wITyE7PxsBo9c8NDLIz+jAuMCHGkUm0zB7+XTzGhT/+PIaX2cO/G6OIREQSkwpRacayLIr+cYT7/7CejcXH8BgGMyYM4N/uyGNgINPu8KLC6/FSkP8IQIti9PTPBRMfVj/ROOL3+Zk38u4Ljpk38gd6UElEJMp0aV7OqDjVwLJVxWzedRyAfj0zmD19GP17d7I5suibkXMTi6cua9FHNJCRTcHEh9W6KQ6dbs10bh9Rj+Fl3sgfqHWTiEgMqH1THLjYtgyWZbFmSynPv72LuoYQXo/BTRMHMG1cf3xtbL8QL6K1spJamzhXMBTkmW1aWcnpdA45m/LjbE5u36QZ0QR3orKeZ1Zt55M95QAM6N2JOTcOo2+PDJsjs4fX42VinyvtDkNiyO/zM2/UD/QlKiJiAxWiCcqyLN7dXMIL7+yiPhjG5/Vw85UDmTL2EryexJoFFREREXuoEE1Ax07W8fTr29m2vwKAnD6ZzJk+jEC3dJsjExERkUSiQjSBmJbFXzYd4n/f3U2w0cTv8/C1q3K4bkxfPJ7WWxeJiIiIRIsK0QRRVl7LkpXb2HmoEoChl3Thjum59MpKszkyERERSVQqROOcaVqs3nCQl9/fQ2PIJDnJyzcn53D1qD54DM2CioiIiH1UiLpdGHxFHqgGX4aHUJ4Jn3YbOny8hqUrt7GnpAqALw7I4o4bcuneJdXGgBNP2AxTdGgN1YdOkkEX8nqOV3N8B1F+xKmi1U5OxElUiLqYv9BHxoJkvCVNT7l3IpW0bJPKh+pY0X0Pf16zl1DYIjXZyy3XDObKEQEMzYLGVOHuFS2a5GenZ1OQ/4ia5DuA8iNOpfemJAo1tHcpf6GPzLkpYDVflnJPj5P8vymb2d2r6V7QETnd+M7UoXTNTLEr1IRVuHsFc1fNxKL5KXY6X4unLtMXio2UH3dJpIbpbnxvJlJ+3MjJDe1ViLpRGLqOScdTYpz5YGr0mPzPFTt4YewOwl6L9GAS3/7KICaM6K1ZUBuEzTBjlg1vNptxNgODQEY2m27/RJfabKD8uE+iFDpufW8mSn7cysmFqDqXu1BSkRdviedMEbqr50nu+ad3+dP4YsJei3G7evO7pddwdXVfFaE2KSpdd94vEgALi5LqwxSVrothVHKa8iNOpfemJBrdI+pCnrKm4jLoDfP8uGJezNuF6bHIrPXzz38ZQf6ObAwMqsrqbI40cZXVHonoOIks5UecSu9NSTQqRF3I7GWxPVDO/5vyEQe7VQNw5fY+fP+dL9G5LrnZOLFHr7TeER0nkaX8iFPpvSmJRoWoyzQ0hvnvup28ectBTA90qUnmX94ewfhd2WfGWIaFGbBoHBe2MdLENi4wgez0bEprSls8cACf3ec1LjDBhuhE+RGn0ntTEo3uEXWRHQdPsnDJh6za2FSETt7al98+O7lFEQpQXdBwpp+oxJ7X46Ug/xGgeVeDs38umPiwox42SCTKjziV3puSaFSIukB9MMQf39zBf/zxbxytqKNLhp8ffmMEc7/1RTKykpqNNQMWVYvrCc4I2RStnDYj5yYWT11GID3QbHsgI9uR7VcSjfIjTqX3piQStW9yuG37yln6+naOV9YDcOWIALdcM4i0lE8L0DCkbPDRqTqVUxl11OeFNBPqMGEzzIajH1CNVu5xIuXHHRKxPZCbVlZKxPy4iZPbN6kQdai6hhAvvLOLdzc3tfHolpnMrGm5XDqwW4ux+gBwPuXI2ZQf51OOnE35cTYnF6J6WMmBtuw5wdOvb6fiVAMAk0f14RtX55CarHSJiIhI/FBl4yA19Y08//ZO1m5p6g/Xo0sKs6cNI7d/ls2RiYiIiESeClGH2LzzOM+s2k5ldRADuO7yS/japC+Q7Hfm/UAiIiIiF0uFqM2q6xpZ/uYOiraWAdCraxpzpucyuG8XewMTERERiTIVojbauP0oz60upqq2EcOAG8b24yv5A/EnaRZURERE4p8KURtU1QR5bnUxG4uPAdCnezpzbhzGwECmzZGJiIiIxI4K0RiyLIv1W8tY/tZOqusa8RgG08f358sTBpDk09oCIiKtCZthig6tofqQc3u9uqnnp4iTqBCNkYpTDSxbVczmXccB6Nczg9nTh9G/dyebIxMRca7C3StYsGY+JTUlZ7Zlp2dTkP+IY1YYckOMIk6labgosyyLNX8v5f4/rGfzruN4PQY3XzmQBbMuVxEqInIBhbtXMHfVzGYFHkBpTSlzV82kcPcKmyL7jBtiFHEyFaJRdKKynl//z8csWbmN2oYQA3p3YuHsPL48cSC+Nq44ICKSiMJmmAVr5mPRcvG/09sWrP0pYTMc69DOcEOMIk6nS/NRYFkW724u4YV3dlEfDOPzerj5yoFMGXsJXo8KUBGRz1NUuq7FLOPZLCxKqg9TVLqOiX2ujGFkn3FDjCJOp0I0wo6drOPp17ezbX8FADl9MpkzfRiBbuk2RyYi4h5ltUciOi4a3BCjiNOpEI0Q07L4y6ZD/O+7uwk2mvh9Hr52VQ7XjemLx2PYHZ6IiKv0Susd0XHR4IYYRZxOhWgElJXXsmTlNnYeqgRg6CVduGN6Lr2y0myOTETEncYFJpCdnk1pTWmr92AaGAQyshkXmGBDdE3cEKOI0+mGxYtgmhZvrD/Avy35kJ2HKklO8nL7lCH8n9tGqQgVEbkIXo+XgvxHgKaC7mynfy6Y+LCtvTrdEKOI06kQ7aDDx2v49+c28cI7u2gMmQwfkMVDc8dyzei+eAxdihcRuVgzcm5i8dRlBNIDzbYHMrJZPHWZI3p0uiFGESczLMtqeT3BwcJhk/LyGvt+v2nyxvoD/HnNXkJhi9RkL7dcM5grRwQwbCpAfT4PWVnpVFTUEAqZtsQgF6YcOZvy42xhM8yGox9QjVZWciqdQ84W6/x07ZqOt41tKnWPaDscPFrNkte2sb/sFAAjcrrxnalD6ZqZYnNkIiLxy+vxkt93kqMLHa/HqxZNIh2gQrQNQmGTwnX7eO2D/YRNi/QUH7deN5jxw3vbNgsqIiIi4nYqRD/HviNVLHltO4eOVQMwanB3Zk4dSpeMZJsjExEREXE3FaIXsO9IFQXPbMK0LDJSk7h9yhDycntqFlREREQkAlSIXoDHMEhP9fHFAV259brBZKb57Q5JREREJG6oEL2Afr068Z9352sGVERERCQK1Ef0c6gIFREREYkOFaIiIiIiYgsVoiIiIiJiCxWiIiIiImILFaIiIiIiYgsVoiIiIiJiCxWiIiIiImILFaIiIiIiYgsVoiIiIiJiCxWiIiIiImILFaIiIiIiYgsVoiIiIiJiCxWiIiIiImILFaIiIiIiYgsVoiIiIiJiCxWiIiIiImILFaIiIiIiYot2FaInT57k3/7t35g0aRKjR4/m1ltvZePGjecdX1FRwb333kteXh55eXncf//91NbWXnTQIiIiIuJ+7SpE77nnHj7++GMee+wx/vd//5fhw4czd+5cdu/e3er4H/7whxw8eJCnn36a//f//h9r165l0aJFEQlcxC3CZpg1h97jT1v+xJpD7xE2w3aHJCIi4gi+tg7cv38/a9eu5U9/+hOjR48G4Be/+AXvvfcehYWF/OhHP2o2/qOPPuLDDz9k5cqV5OTkAPDggw9y5513cs8999CrV68I7oaIMxXuXsGCNfMpqSk5sy07PZuC/EeYkXOTjZGJiIjYr80zollZWfz+97/n0ksvPbPNMAwsy6KysrLF+I0bN9KjR48zRSjA2LFjMQyDTZs2XWTYIs5XuHsFc1fNbFaEApTWlDJ31UwKd6+wKTIRERFnaHMhmpmZyVVXXYXf7z+z7fXXX+fAgQPk5+e3GF9WVkYgEGi2ze/306VLF0pLSy8iZBHnC5thFqyZj4XV4s9Ob1uw9qe6TC8iIgmtzZfmz7Vp0yZ+/vOfc+2113LNNde0+PO6urpmRetpycnJNDQ0dPTXAuDz6WH/s3m9nmb/K/YrOrSmxUzo2SwsSqoPs+HoB+T3nRTDyKQ1OoecTzlyNuXH2Zycnw4Vom+99Rb33XcfI0eO5LHHHmt1TEpKCsFgsMX2hoYG0tLSOvJrAfB4DLKy0jv89+NZZmaq3SHIp6oPnWzbOE7q/ewgOoecTzlyNuXH2ZyYn3YXos899xy//OUvuf7663n00UdbnfUE6N27N2+99VazbcFgkJMnT17Ug0qmaVFVpRZQZ/N6PWRmplJVVUc4bNodjgAZdGnzuIqKmugGI59L55DzKUfOpvw4W6zzk5mZ2ubZ13YVosuXL+ehhx5i5syZ/PznP8fjOf8vycvL49FHH2X//v30798fgPXr1wOceeq+o0IhvclbEw6bOjYOkddzPNnp2ZTWlLZ6n6iBQSAjm7ye45UzB9E55HzKkbMpP87mxPy0+WaBvXv38u///u9cf/31fP/73+fEiRMcO3aMY8eOcerUKcLhMMeOHaO+vh6AkSNHMnr0aH7yk5/w97//naKiIhYuXMhXv/pVtW6SuOf1eCnIfwRoKjrPdvrngokP4/V4Yx6biIiIU7S5EF21ahWNjY28+eab5OfnN/vvl7/8JaWlpeTn57Ny5UqgqbXTb3/7W/r27cusWbP48Y9/zKRJk3jggQeitS8ijjIj5yYWT11GIL1594hARjaLpy5TH1EREUl4hmVZLa8bOlg4bFJernvqzubzecjKSqeiosZxU+7S1Mppw9EPqOYkGXQhr+d4zYQ6jM4h51OOnE35cbZY56dr1/To3CMqIu3n9XjJ7ztJH9IiIiLncF5DKRERERFJCCpERURERMQWKkRFRERExBYqREVERETEFipERURERMQWKkRFRERExBYqREVERETEFipERURERMQWKkRFRERExBYqREVERETEFipERURERMQWKkRFRERExBYqREVERETEFoZlWZbdQbSHZVmYpqtCjgmv10M4bNodhlyAcuRsyo/zKUfOpvw4Wyzz4/EYGIbRprGuK0RFREREJD7o0ryIiIiI2EKFqIiIiIjYQoWoiIiIiNhChaiIiIiI2EKFqIiIiIjYQoWoiIiIiNhChaiIiIiI2EKFqIiIiIjYQoWoiIiIiNhChaiIiIiI2EKFqIiIiIjYQoWoiIiIiNhChajL7N27l1GjRvHSSy+dd8zLL7/M0KFDW/y3f//+GEaaWA4fPtzqMf+f//mfVsdXVFRw7733kpeXR15eHvfffz+1tbUxjjpxtDc/Oofs8corrzB9+nS+9KUvceONN/L666+fd6zOodhrT350DsXO+vXrWz3WQ4cO5dprr2317zjp/PHZ8lulQxobG7nvvvs+981SXFzM2LFjeeyxx5pt79q1azTDS2jFxcUkJyfz1ltvYRjGme2dOnVqdfwPf/hDGhoaePrpp6mqquIXv/gFixYt4uGHH45VyAmlvfnRORR7f/7zn/n5z3/OT3/6U66++moKCwu555576N27N6NGjWoxXudQbLU3PzqHYmfUqFGsWbOm2bYdO3bwve99j3/+539u9e846fxRIeoijz/+OOnp6Z87bseOHeTm5tKjR48YRCXQdMwHDhxIz549P3fsRx99xIcffsjKlSvJyckB4MEHH+TOO+/knnvuoVevXtEON+G0Jz+nx+scih3LsvjNb37DrFmzmDVrFgB33XUXf/vb3/jwww9bFDo6h2KrvfkBnUOx5Pf7mx3nxsZGfvWrXzFlyhS++c1vthjvtPNHl+ZdYsOGDfz3f/93m/61UlxczKBBg2IQlZzWnmO+ceNGevToceYDAGDs2LEYhsGmTZuiFWJCa+85oXMotvbs2cPhw4f58pe/3Gz74sWL+f73v99ivM6h2GpvfkDnkJ3++Mc/Ulpays9+9rNW/9xp548KUReoqqpi/vz5LFiwgEAgcMGx5eXlHD9+nA0bNjBjxgzy8/O566672Lt3b4yiTUw7duzgxIkT3HbbbUyYMIFbb72V999/v9WxZWVlLfLo9/vp0qULpaWlsQg34bQnPzqHYm/fvn0A1NbWMnfuXMaPH883v/lN/vKXv7Q6XudQbLU3PzqH7NPQ0MB//dd/MWvWrPNeAXLa+aNC1AUeeOABLrvsshb/Gm3Njh07APB6vTz88MP8+te/pra2lttuu43jx49HO9SEFAwG2bdvH9XV1fz4xz/m97//PV/60pf47ne/ywcffNBifF1dHX6/v8X25ORkGhoaYhFyQmlvfnQOxV51dTUAP/3pT5kxYwZLlixh4sSJ/Mu//IvOIQdob350Dtnnz3/+Mw0NDcycOfO8Y5x2/ugeUYd75ZVX2LhxI6+++mqbxo8bN44PP/yQzp07n9n2xBNPMHnyZF566SW+973vRSvUhOX3+9mwYQM+n+/MyX3ppZeye/duFi9ezPjx45uNT0lJIRgMtnidhoYG0tLSYhJzImlvfnQOxV5SUhIAc+fO5eabbwZg2LBhbN26laVLl+ocsll786NzyD6vvPIKU6ZMISsr67xjnHb+aEbU4V588UVOnDjB1VdfzahRo87cFL5w4UJuvPHGVv/O2Sc/QFpaGn379qWsrCzq8SaqtLS0Fv/CHDJkSKvHvHfv3hw9erTZtmAwyMmTJ/WQRZS0Jz+gcyjWevfuDTTl5GyDBg3i0KFDrY7XORQ77c0P6ByyQ3l5OR999BHTp0+/4DinnT8qRB3u0UcfZeXKlbzyyitn/oOm1gu///3vW4xfvnw5V1xxBfX19We2VVdXs2/fPt04HiXbt29n1KhRbNy4sdn2Tz75pNVjnpeXx5EjR5r101u/fj0Ao0ePjm6wCai9+dE5FHtf/OIXSU9P5+OPP262fceOHfTr16/FeJ1DsdXe/Ogcssff/vY3DMNg7NixFxzntPNHhajD9erVi/79+zf7D6Bbt2706dOHcDjMsWPHzpzwkydPxrIs5s+fz86dO9myZQt33303Xbt2PXNJRSJryJAhDB48mEWLFrFx40Z2797Nr371KzZv3sw///M/t8jRyJEjGT16ND/5yU/4+9//TlFREQsXLuSrX/2qZnOioL350TkUeykpKdx555088cQTFBYWcuDAAZ588knWrl3L7NmzdQ7ZrL350Tlkj+3bt3PJJZeQmprabLvjzx9LXGfIkCHWiy++aFmWZR08eLDZz5ZlWVu3brXmzJljjRkzxho9erR19913WyUlJXaFmxBOnDhh/exnP7MmTpxofelLX7JuueUWa8OGDZZltZ6j48ePW3fffbd12WWXWVdccYW1cOFCq76+3q7w415786NzyB5LliyxrrnmGmv48OHWTTfdZL355puWZekccor25EfnUOwtXLjQ+ta3vtViu9PPH8OyLCv25a+IiIiIJDpdmhcRERERW6gQFRERERFbqBAVEREREVuoEBURERERW6gQFRERERFbqBAVEREREVuoEBURERERW6gQFRERERFbqBAVEREREVuoEBURERERW6gQFRERERFbqBAVEREREVv8/wEWyBCAd5lNPwAAAABJRU5ErkJggg==",
      "text/plain": [
       "<Figure size 800x600 with 1 Axes>"
      ]
     },
     "metadata": {},
     "output_type": "display_data"
    }
   ],
   "source": [
    "predicted_outputs = model.predict_outputs(sepal_size_inputs)\n",
    "print(f\"{SingleNeuron.perceptron_loss_function(predicted_outputs, target_species_output) = }\")\n",
    "#hmm... why is this consistently outputting 50...\n",
    "plt.figure(figsize=(8,6))\n",
    "plt.scatter(sepal_size_inputs[target_species_output == 1, 0], \n",
    "            sepal_size_inputs[target_species_output == 1, 1], \n",
    "            color=\"magenta\", label=\"Setosa (1)\")\n",
    "plt.scatter(sepal_size_inputs[target_species_output == -1, 0], \n",
    "            sepal_size_inputs[target_species_output == -1, 1], \n",
    "            color=\"green\", label=\"Versicolor (-1)\")\n",
    "x = np.linspace(sepal_size_inputs[:,0].min(), sepal_size_inputs[:,0].max())\n",
    "plt.plot(x, (-model.weights[0]*x - model.bias) / model.weights[1]) \n",
    "\n",
    "#Oh if it's frequently outputting 50 because it's getting 50 values wrong most of the time!"
   ]
  },
  {
   "cell_type": "code",
   "execution_count": 34,
   "metadata": {},
   "outputs": [
    {
     "name": "stdout",
     "output_type": "stream",
     "text": [
      "model.predict_outputs(sepal_size_inputs[0]) = 1\n",
      "model.predict_outputs(sepal_size_inputs[0:3]) = [1, 1, 1]\n"
     ]
    }
   ],
   "source": [
    "print(f\"{model.predict_outputs(sepal_size_inputs[0]) = }\")\n",
    "print(f\"{model.predict_outputs(sepal_size_inputs[0:3]) = }\")"
   ]
  },
  {
   "cell_type": "code",
   "execution_count": 35,
   "metadata": {},
   "outputs": [
    {
     "name": "stdout",
     "output_type": "stream",
     "text": [
      "preactivation_value = 3.3259100073793113\n",
      "model.activation_function(preactivation_value) = 1\n"
     ]
    }
   ],
   "source": [
    "preactivation_value = SingleNeuron.preactivation(sepal_size_inputs[0], model.weights, model.bias)\n",
    "print(f\"{preactivation_value = }\")\n",
    "print(f\"{model.activation_function(preactivation_value) = }\")"
   ]
  },
  {
   "cell_type": "code",
   "execution_count": 36,
   "metadata": {},
   "outputs": [
    {
     "name": "stdout",
     "output_type": "stream",
     "text": [
      "[sepal_size for sepal_size in sepal_size_inputs[0,:]] = [5.1, 3.5]\n"
     ]
    }
   ],
   "source": [
    "print(f\"{[sepal_size for sepal_size in sepal_size_inputs[0,:]] = }\")"
   ]
  },
  {
   "cell_type": "code",
   "execution_count": 37,
   "metadata": {},
   "outputs": [
    {
     "data": {
      "text/plain": [
       "1"
      ]
     },
     "execution_count": 37,
     "metadata": {},
     "output_type": "execute_result"
    }
   ],
   "source": [
    "sepal_size_inputs[0].ndim"
   ]
  },
  {
   "cell_type": "code",
   "execution_count": 38,
   "metadata": {},
   "outputs": [
    {
     "name": "stdout",
     "output_type": "stream",
     "text": [
      "SingleNeuron.preactivation(sepal_size_inputs[0], model.weights, model.bias) = 3.3259100073793113\n",
      "np.dot(sepal_size_inputs[0], model.weights) + model.bias = 3.3259100073793113\n"
     ]
    }
   ],
   "source": [
    "print(f\"{SingleNeuron.preactivation(sepal_size_inputs[0], model.weights, model.bias) = }\")\n",
    "print(f\"{np.dot(sepal_size_inputs[0], model.weights) + model.bias = }\")"
   ]
  },
  {
   "cell_type": "code",
   "execution_count": 39,
   "metadata": {},
   "outputs": [
    {
     "name": "stdout",
     "output_type": "stream",
     "text": [
      "SingleNeuron.sign(-0.00001) = -1\n",
      "SingleNeuron.linear_1D(523/100) = 5.23\n"
     ]
    }
   ],
   "source": [
    "print(f\"{SingleNeuron.sign(-0.00001) = }\")\n",
    "print(f\"{SingleNeuron.linear_1D(523/100) = }\")"
   ]
  },
  {
   "cell_type": "code",
   "execution_count": 20,
   "metadata": {},
   "outputs": [
    {
     "data": {
      "text/plain": [
       "(100, 2)"
      ]
     },
     "execution_count": 20,
     "metadata": {},
     "output_type": "execute_result"
    }
   ],
   "source": [
    "sepal_size_inputs.shape"
   ]
  },
  {
   "cell_type": "code",
   "execution_count": 19,
   "metadata": {},
   "outputs": [
    {
     "data": {
      "text/plain": [
       "array([3.5, 3. , 3.2, 3.1, 3.6, 3.9, 3.4, 3.4, 2.9, 3.1, 3.7, 3.4, 3. ,\n",
       "       3. , 4. , 4.4, 3.9, 3.5, 3.8, 3.8, 3.4, 3.7, 3.6, 3.3, 3.4, 3. ,\n",
       "       3.4, 3.5, 3.4, 3.2, 3.1, 3.4, 4.1, 4.2, 3.1, 3.2, 3.5, 3.6, 3. ,\n",
       "       3.4, 3.5, 2.3, 3.2, 3.5, 3.8, 3. , 3.8, 3.2, 3.7, 3.3])"
      ]
     },
     "execution_count": 19,
     "metadata": {},
     "output_type": "execute_result"
    }
   ],
   "source": [
    "sepal_size_inputs[target_species_output==1,1]"
   ]
  },
  {
   "cell_type": "code",
   "execution_count": 18,
   "metadata": {},
   "outputs": [
    {
     "name": "stdout",
     "output_type": "stream",
     "text": [
      "model.current_weights_and_bias() = (array([ 0.66256188, -0.51727411]), -1.734009280797459)\n",
      "sepal_size_inputs[1] = array([4.9, 3. ])\n",
      "SingleNeuron.preactivation(sepal_size_inputs[1], current_weights, current_bias) = -0.03927840880443778\n",
      "model.activation_function(preactivation_value) = -1\n",
      "model.predict_outputs(sepal_size_inputs[1]) = -1\n",
      "activation_values = [-1, -1, -1, -1, -1, -1, -1, -1, -1, -1, -1, -1, -1, -1, 1, -1, -1, -1, 1, -1, 1, -1, -1, -1, -1, 1, -1, -1, -1, -1, -1, 1, -1, -1, -1, -1, 1, -1, -1, -1, -1, 1, -1, -1, -1, -1, -1, -1, -1, -1, 1, 1, 1, 1, 1, 1, 1, 1, 1, 1, 1, 1, 1, 1, 1, 1, 1, 1, 1, 1, 1, 1, 1, 1, 1, 1, 1, 1, 1, 1, 1, 1, 1, 1, 1, 1, 1, 1, 1, 1, 1, 1, 1, 1, 1, 1, 1, 1, 1, 1]\n",
      "model.predict_outputs(inputs) = [-1, -1, -1, -1, -1, -1, -1, -1, -1, -1, -1, -1, -1, -1, 1, -1, -1, -1, 1, -1, 1, -1, -1, -1, -1, 1, -1, -1, -1, -1, -1, 1, -1, -1, -1, -1, 1, -1, -1, -1, -1, 1, -1, -1, -1, -1, -1, -1, -1, -1, 1, 1, 1, 1, 1, 1, 1, 1, 1, 1, 1, 1, 1, 1, 1, 1, 1, 1, 1, 1, 1, 1, 1, 1, 1, 1, 1, 1, 1, 1, 1, 1, 1, 1, 1, 1, 1, 1, 1, 1, 1, 1, 1, 1, 1, 1, 1, 1, 1, 1]\n"
     ]
    }
   ],
   "source": [
    "print(f\"{model.current_weights_and_bias() = }\")\n",
    "[current_weights, current_bias] = model.current_weights_and_bias()\n",
    "print(f\"{sepal_size_inputs[1] = }\")\n",
    "print(f\"{SingleNeuron.preactivation(sepal_size_inputs[1], current_weights, current_bias) = }\")\n",
    "preactivation_value = SingleNeuron.preactivation(sepal_size_inputs[1], current_weights, current_bias)\n",
    "print(f\"{model.activation_function(preactivation_value) = }\")\n",
    "print(f\"{model.predict_outputs(sepal_size_inputs[1]) = }\")\n",
    "inputs = sepal_size_inputs\n",
    "activation_values = [model.activation_function(SingleNeuron.preactivation(input, current_weights, current_bias)) for input in inputs]\n",
    "print(f\"{activation_values = }\")\n",
    "print(f\"{model.predict_outputs(inputs) = }\")"
   ]
  },
  {
   "cell_type": "code",
   "execution_count": 17,
   "metadata": {},
   "outputs": [
    {
     "data": {
      "text/plain": [
       "[-1]"
      ]
     },
     "execution_count": 17,
     "metadata": {},
     "output_type": "execute_result"
    }
   ],
   "source": [
    "[(SingleNeuron.sign(SingleNeuron.preactivation(sepal_size_inputs[1], model.current_weights(), model.current_bias())))]"
   ]
  },
  {
   "cell_type": "code",
   "execution_count": 16,
   "metadata": {},
   "outputs": [
    {
     "name": "stdout",
     "output_type": "stream",
     "text": [
      "sepal_size_inputs[1] = array([4.9, 3. ])\n",
      "np.shape(sepal_size_inputs[1]) = (2,) but np.shape(model.current_weights()) = (2,)\n"
     ]
    }
   ],
   "source": [
    "print(f\"{sepal_size_inputs[1] = }\")\n",
    "print(f\"{np.shape(sepal_size_inputs[1]) = } but {np.shape(model.current_weights()) = }\")"
   ]
  },
  {
   "cell_type": "code",
   "execution_count": 11,
   "metadata": {},
   "outputs": [
    {
     "data": {
      "text/plain": [
       "1"
      ]
     },
     "execution_count": 11,
     "metadata": {},
     "output_type": "execute_result"
    }
   ],
   "source": [
    "SingleNeuron.sign(np.float64(3.3034947687319463))"
   ]
  },
  {
   "cell_type": "code",
   "execution_count": 10,
   "metadata": {},
   "outputs": [
    {
     "name": "stdout",
     "output_type": "stream",
     "text": [
      "SingleNeuron.sign(0) = 1\n",
      "SingleNeuron.linear_1D(8.3) = 8.3\n"
     ]
    }
   ],
   "source": [
    "print(f\"{SingleNeuron.sign(0) = }\")\n",
    "print(f\"{SingleNeuron.linear_1D(8.3) = }\")"
   ]
  },
  {
   "cell_type": "code",
   "execution_count": 9,
   "metadata": {},
   "outputs": [
    {
     "name": "stdout",
     "output_type": "stream",
     "text": [
      "sepal_size_inputs.shape = (100, 2)\n",
      "sepal_size_inputs.shape[1] = 2\n",
      "sepal_size_inputs[1] = array([4.9, 3. ])\n"
     ]
    }
   ],
   "source": [
    "print(f\"{sepal_size_inputs.shape = }\")\n",
    "print(f\"{sepal_size_inputs.shape[1] = }\")\n",
    "print(f\"{sepal_size_inputs[1] = }\")"
   ]
  },
  {
   "cell_type": "code",
   "execution_count": null,
   "metadata": {},
   "outputs": [],
   "source": [
    "x = np.random.randn(3)\n",
    "type(x) == np.ndarray"
   ]
  },
  {
   "cell_type": "code",
   "execution_count": null,
   "metadata": {},
   "outputs": [],
   "source": [
    "y = np.random.randn(4)"
   ]
  },
  {
   "cell_type": "code",
   "execution_count": null,
   "metadata": {},
   "outputs": [],
   "source": [
    "np.dot(x,y)"
   ]
  },
  {
   "cell_type": "code",
   "execution_count": null,
   "metadata": {},
   "outputs": [],
   "source": [
    "np.dot(2,4)"
   ]
  },
  {
   "cell_type": "code",
   "execution_count": null,
   "metadata": {},
   "outputs": [],
   "source": [
    "for xval in x:\n",
    "    print(xval)"
   ]
  },
  {
   "cell_type": "code",
   "execution_count": null,
   "metadata": {},
   "outputs": [],
   "source": [
    "a = np.zeros((2,2))\n",
    "b = np.copy(a)\n",
    "a[0,0] = 1\n",
    "a[1,0] = 2\n",
    "print(a)\n",
    "print(b)\n",
    "print(np.copy(3))"
   ]
  },
  {
   "cell_type": "code",
   "execution_count": null,
   "metadata": {},
   "outputs": [],
   "source": [
    "print([A for A in a])"
   ]
  },
  {
   "cell_type": "code",
   "execution_count": null,
   "metadata": {},
   "outputs": [],
   "source": []
  }
 ],
 "metadata": {
  "kernelspec": {
   "display_name": "CMOR438_base1",
   "language": "python",
   "name": "python3"
  },
  "language_info": {
   "codemirror_mode": {
    "name": "ipython",
    "version": 3
   },
   "file_extension": ".py",
   "mimetype": "text/x-python",
   "name": "python",
   "nbconvert_exporter": "python",
   "pygments_lexer": "ipython3",
   "version": "3.12.3"
  }
 },
 "nbformat": 4,
 "nbformat_minor": 2
}<|MERGE_RESOLUTION|>--- conflicted
+++ resolved
@@ -306,8 +306,6 @@
   },
   {
    "cell_type": "code",
-<<<<<<< HEAD
-=======
    "execution_count": 18,
    "metadata": {},
    "outputs": [],
@@ -479,7 +477,6 @@
   },
   {
    "cell_type": "code",
->>>>>>> 551e8068
    "execution_count": 24,
    "metadata": {},
    "outputs": [
