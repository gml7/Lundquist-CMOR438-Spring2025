--- conflicted
+++ resolved
@@ -45,18 +45,12 @@
     previous_bias : float
         The bias of the model previous to the most recent training.
 
-<<<<<<< HEAD
-    loss_history : list
-        The value of the loss function at every epoch ever recorded
-        by the model.
-=======
     loss_history : list of floats
         The model's loss on the training data in each epoch of its
         training, according to the loss function used in each training.
 
     prev_loss_history : list of floats
         The loss history previous to the most recent training.
->>>>>>> 02b0751c
                                                                        |
 
     Methods 
@@ -387,14 +381,6 @@
         self.previous_bias = self.bias
 
         self.loss_history = []
-<<<<<<< HEAD
-
-    def predict(self, 
-                        inputs, 
-                        use_current_weights_and_bias=True,
-                        weights=None, 
-                        bias=None):
-=======
         self.prev_loss_history = []
 
     def set_weights_and_bias(self, 
@@ -418,7 +404,6 @@
                 use_current_weights_and_bias=True,
                 weights=None, 
                 bias=None):
->>>>>>> 02b0751c
         """ 
         Outputs the model's predictions given an array of feature 
         vectors. 
@@ -539,16 +524,9 @@
             The calculated gradient used to update the weights.
 
         """
-<<<<<<< HEAD
-        gradient = SingleNeuron.linear_regression_1D_stochastic_gradient(
-                                                self.predict(input), 
-                                                target_output, 
-                                                training_data_length)
-=======
         gradient = SingleNeuron.regression_stochastic_gradient(
                                                 self.predict(input), 
                                                 target_output)
->>>>>>> 02b0751c
         self.weights -= learning_rate * gradient * input
         self.bias -= learning_rate * gradient
         return gradient
@@ -593,14 +571,6 @@
         """
         self.previous_weights = np.copy(self.weights)
         self.previous_bias = np.copy(self.bias)
-<<<<<<< HEAD
-        weight_update = None
-        loss_function = None
-
-        if self.model_type == SingleNeuron.type_perceptron:
-            weight_update = self.perceptron_stochastic_gradient_update
-            loss_function = SingleNeuron.perceptron_loss_function
-=======
         
         if weight_update is None:
             if self.model_type == SingleNeuron.type_perceptron:
@@ -626,16 +596,12 @@
             elif self.model_type == SingleNeuron.type_linear_regression_1D:
                 loss_function = SingleNeuron.linear_regression_loss_function
 
->>>>>>> 02b0751c
             
             elif self.model_type == SingleNeuron.type_logistic_regression:
                 loss_function = SingleNeuron.binary_cross_entropy_loss_function
 
         loss_at_epoch = np.empty(1 + num_epochs)
-<<<<<<< HEAD
-=======
         # print(f"{self.predict(inputs) = }\n{target_outputs = }")
->>>>>>> 02b0751c
         loss_at_epoch[0] = loss_function(self.predict(inputs),
                                          target_outputs)
 
@@ -669,12 +635,9 @@
                 
             loss_at_epoch[epoch_index+1] = loss_function(
                     self.predict(inputs), target_outputs)
-<<<<<<< HEAD
-=======
 
         self.prev_loss_history = self.loss_history.copy()
         self.loss_history.extend(loss_at_epoch)
->>>>>>> 02b0751c
 
         self.loss_history.extend(loss_at_epoch)
         return loss_at_epoch
@@ -708,13 +671,6 @@
         self.loss_history = self.prev_loss_history.copy()
 
     def __repr__(self):
-<<<<<<< HEAD
-        return self.__str__()
-    
-    def __str__(self):
-        return "Model type: " + self.model_type + " || " \
-            + "Weights: " + self.weights + " | Bias: " + self.bias
-=======
         return "Single neuron model type: " + self.model_type \
             + f" || Weights: {self.weights} | Bias: {self.bias}"
 
@@ -772,5 +728,4 @@
             plt.title("Neuron Decision Boundary", fontsize = 18)
             plt.xlabel(xlabel, fontsize=15)
             plt.ylabel(ylabel, fontsize=15)
-            plt.show()
->>>>>>> 02b0751c
+            plt.show()